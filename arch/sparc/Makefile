#
# sparc/Makefile
#
# Makefile for the architecture dependent flags and dependencies on the
# Sparc and sparc64.
#
# Copyright (C) 1994,1996,1998 David S. Miller (davem@caip.rutgers.edu)
# Copyright (C) 1998 Jakub Jelinek (jj@ultra.linux.cz)

# We are not yet configured - so test on arch
ifeq ($(ARCH),sparc)
        KBUILD_DEFCONFIG := sparc32_defconfig
else
        KBUILD_DEFCONFIG := sparc64_defconfig
endif

ifeq ($(CONFIG_SPARC32),y)
#####
# sparc32
#

CHECKFLAGS     += -D__sparc__
LDFLAGS        := -m elf32_sparc
export BITS    := 32
UTS_MACHINE    := sparc

KBUILD_CFLAGS  += -m32 -mcpu=v8 -pipe -mno-fpu -fcall-used-g5 -fcall-used-g7
KBUILD_AFLAGS  += -m32 -Wa,-Av8

else
#####
# sparc64
#

CHECKFLAGS    += -D__sparc__ -D__sparc_v9__ -D__arch64__ -m64
LDFLAGS       := -m elf64_sparc
export BITS   := 64
UTS_MACHINE   := sparc64

KBUILD_CFLAGS += -m64 -pipe -mno-fpu -mcpu=ultrasparc -mcmodel=medlow
KBUILD_CFLAGS += -ffixed-g4 -ffixed-g5 -fcall-used-g7 -Wno-sign-compare
KBUILD_CFLAGS += -Wa,--undeclared-regs
KBUILD_CFLAGS += $(call cc-option,-mtune=ultrasparc3)
KBUILD_AFLAGS += -m64 -mcpu=ultrasparc -Wa,--undeclared-regs

ifeq ($(CONFIG_MCOUNT),y)
  KBUILD_CFLAGS += -pg
endif

endif

head-y                 := arch/sparc/kernel/head_$(BITS).o
head-y                 += arch/sparc/kernel/init_task.o

<<<<<<< HEAD
core-y                 += arch/sparc/kernel/
core-y                 += arch/sparc/mm/ arch/sparc/math-emu/
core-y                 += arch/sparc/net/
=======
# See arch/sparc/Kbuild for the core part of the kernel
core-y                 += arch/sparc/
>>>>>>> 1edc1783

libs-y                 += arch/sparc/prom/
libs-y                 += arch/sparc/lib/

drivers-$(CONFIG_OPROFILE)	+= arch/sparc/oprofile/

boot := arch/sparc/boot

# Default target
all: zImage

image zImage uImage tftpboot.img vmlinux.aout: vmlinux
	$(Q)$(MAKE) $(build)=$(boot) $(boot)/$@

archclean:
	$(Q)$(MAKE) $(clean)=$(boot)

# This is the image used for packaging
KBUILD_IMAGE := $(boot)/zImage

# Don't use tabs in echo arguments.
ifeq ($(ARCH),sparc)
define archhelp
  echo  '* image        - kernel image ($(boot)/image)'
  echo  '* zImage       - stripped kernel image ($(boot)/zImage)'
  echo  '  uImage       - U-Boot SPARC32 Image (only for LEON)'
  echo  '  tftpboot.img - image prepared for tftp'
endef
else
define archhelp
  echo  '* vmlinux      - standard sparc64 kernel'
  echo  '* zImage       - stripped and compressed sparc64 kernel ($(boot)/zImage)'
  echo  '  vmlinux.aout - a.out kernel for sparc64'
  echo  '  tftpboot.img - image prepared for tftp'
endef
endif<|MERGE_RESOLUTION|>--- conflicted
+++ resolved
@@ -52,14 +52,8 @@
 head-y                 := arch/sparc/kernel/head_$(BITS).o
 head-y                 += arch/sparc/kernel/init_task.o
 
-<<<<<<< HEAD
-core-y                 += arch/sparc/kernel/
-core-y                 += arch/sparc/mm/ arch/sparc/math-emu/
-core-y                 += arch/sparc/net/
-=======
 # See arch/sparc/Kbuild for the core part of the kernel
 core-y                 += arch/sparc/
->>>>>>> 1edc1783
 
 libs-y                 += arch/sparc/prom/
 libs-y                 += arch/sparc/lib/
