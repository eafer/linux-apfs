--- conflicted
+++ resolved
@@ -277,7 +277,6 @@
 	_SYSDEV_ATTR(mmcr1, 0600, show_mmcr1, store_mmcr1),
 };
 #endif /* HAS_PPC_PMC_G4 */
-<<<<<<< HEAD
 
 #ifdef HAS_PPC_PMC_G4
 static struct sysdev_attribute g4_common_attrs[] = {
@@ -287,17 +286,6 @@
 };
 #endif /* HAS_PPC_PMC_G4 */
 
-=======
-
-#ifdef HAS_PPC_PMC_G4
-static struct sysdev_attribute g4_common_attrs[] = {
-	_SYSDEV_ATTR(mmcr0, 0600, show_mmcr0, store_mmcr0),
-	_SYSDEV_ATTR(mmcr1, 0600, show_mmcr1, store_mmcr1),
-	_SYSDEV_ATTR(mmcr2, 0600, show_mmcr2, store_mmcr2),
-};
-#endif /* HAS_PPC_PMC_G4 */
-
->>>>>>> c07f62e5
 static struct sysdev_attribute classic_pmc_attrs[] = {
 	_SYSDEV_ATTR(pmc1, 0600, show_pmc1, store_pmc1),
 	_SYSDEV_ATTR(pmc2, 0600, show_pmc2, store_pmc2),
@@ -657,7 +645,6 @@
 		attrs = ibm_common_attrs;
 		nattrs = sizeof(ibm_common_attrs) / sizeof(struct sysdev_attribute);
 		pmc_attrs = classic_pmc_attrs;
-<<<<<<< HEAD
 		break;
 #endif /* HAS_PPC_PMC_IBM */
 #ifdef HAS_PPC_PMC_G4
@@ -666,16 +653,6 @@
 		nattrs = sizeof(g4_common_attrs) / sizeof(struct sysdev_attribute);
 		pmc_attrs = classic_pmc_attrs;
 		break;
-=======
-		break;
-#endif /* HAS_PPC_PMC_IBM */
-#ifdef HAS_PPC_PMC_G4
-	case PPC_PMC_G4:
-		attrs = g4_common_attrs;
-		nattrs = sizeof(g4_common_attrs) / sizeof(struct sysdev_attribute);
-		pmc_attrs = classic_pmc_attrs;
-		break;
->>>>>>> c07f62e5
 #endif /* HAS_PPC_PMC_G4 */
 #ifdef HAS_PPC_PMC_PA6T
 	case PPC_PMC_PA6T:
