/*
 * Copyright Gavin Shan, IBM Corporation 2016.
 *
 * This program is free software; you can redistribute it and/or modify
 * it under the terms of the GNU General Public License as published by
 * the Free Software Foundation; either version 2 of the License, or
 * (at your option) any later version.
 */

#include <linux/module.h>
#include <linux/kernel.h>
#include <linux/init.h>
#include <linux/netdevice.h>
#include <linux/skbuff.h>

#include <net/ncsi.h>
#include <net/net_namespace.h>
#include <net/sock.h>

#include "internal.h"
#include "ncsi-pkt.h"

static int ncsi_validate_aen_pkt(struct ncsi_aen_pkt_hdr *h,
				 const unsigned short payload)
{
	u32 checksum;
	__be32 *pchecksum;

	if (h->common.revision != NCSI_PKT_REVISION)
		return -EINVAL;
	if (ntohs(h->common.length) != payload)
		return -EINVAL;

	/* Validate checksum, which might be zeroes if the
	 * sender doesn't support checksum according to NCSI
	 * specification.
	 */
	pchecksum = (__be32 *)((void *)(h + 1) + payload - 4);
	if (ntohl(*pchecksum) == 0)
		return 0;

	checksum = ncsi_calculate_checksum((unsigned char *)h,
					   sizeof(*h) + payload - 4);
	if (*pchecksum != htonl(checksum))
		return -EINVAL;

	return 0;
}

static int ncsi_aen_handler_lsc(struct ncsi_dev_priv *ndp,
				struct ncsi_aen_pkt_hdr *h)
{
	struct ncsi_aen_lsc_pkt *lsc;
	struct ncsi_channel *nc;
	struct ncsi_channel_mode *ncm;
	bool chained;
	int state;
	unsigned long old_data, data;
	unsigned long flags;

	/* Find the NCSI channel */
	ncsi_find_package_and_channel(ndp, h->common.channel, NULL, &nc);
	if (!nc)
		return -ENODEV;

	/* Update the link status */
	lsc = (struct ncsi_aen_lsc_pkt *)h;

	spin_lock_irqsave(&nc->lock, flags);
	ncm = &nc->modes[NCSI_MODE_LINK];
	old_data = ncm->data[2];
	data = ntohl(lsc->status);
	ncm->data[2] = data;
	ncm->data[4] = ntohl(lsc->oem_status);

	netdev_info(ndp->ndev.dev, "NCSI: LSC AEN - channel %u state %s\n",
		    nc->id, data & 0x1 ? "up" : "down");

	chained = !list_empty(&nc->link);
	state = nc->state;
	spin_unlock_irqrestore(&nc->lock, flags);

	if (!((old_data ^ data) & 0x1) || chained)
		return 0;
	if (!(state == NCSI_CHANNEL_INACTIVE && (data & 0x1)) &&
	    !(state == NCSI_CHANNEL_ACTIVE && !(data & 0x1)))
		return 0;

	if (!(ndp->flags & NCSI_DEV_HWA) &&
	    state == NCSI_CHANNEL_ACTIVE)
		ndp->flags |= NCSI_DEV_RESHUFFLE;

	ncsi_stop_channel_monitor(nc);
	spin_lock_irqsave(&ndp->lock, flags);
	list_add_tail_rcu(&nc->link, &ndp->channel_queue);
	spin_unlock_irqrestore(&ndp->lock, flags);

	return ncsi_process_next_channel(ndp);
}

static int ncsi_aen_handler_cr(struct ncsi_dev_priv *ndp,
			       struct ncsi_aen_pkt_hdr *h)
{
	struct ncsi_channel *nc;
	unsigned long flags;

	/* Find the NCSI channel */
	ncsi_find_package_and_channel(ndp, h->common.channel, NULL, &nc);
	if (!nc)
		return -ENODEV;

	spin_lock_irqsave(&nc->lock, flags);
	if (!list_empty(&nc->link) ||
	    nc->state != NCSI_CHANNEL_ACTIVE) {
		spin_unlock_irqrestore(&nc->lock, flags);
		return 0;
	}
	spin_unlock_irqrestore(&nc->lock, flags);

	ncsi_stop_channel_monitor(nc);
	spin_lock_irqsave(&nc->lock, flags);
	nc->state = NCSI_CHANNEL_INVISIBLE;
	spin_unlock_irqrestore(&nc->lock, flags);

	spin_lock_irqsave(&ndp->lock, flags);
	nc->state = NCSI_CHANNEL_INACTIVE;
	list_add_tail_rcu(&nc->link, &ndp->channel_queue);
	spin_unlock_irqrestore(&ndp->lock, flags);

	return ncsi_process_next_channel(ndp);
}

static int ncsi_aen_handler_hncdsc(struct ncsi_dev_priv *ndp,
				   struct ncsi_aen_pkt_hdr *h)
{
	struct ncsi_channel *nc;
	struct ncsi_channel_mode *ncm;
	struct ncsi_aen_hncdsc_pkt *hncdsc;
	unsigned long flags;

	/* Find the NCSI channel */
	ncsi_find_package_and_channel(ndp, h->common.channel, NULL, &nc);
	if (!nc)
		return -ENODEV;

	spin_lock_irqsave(&nc->lock, flags);
	ncm = &nc->modes[NCSI_MODE_LINK];
	hncdsc = (struct ncsi_aen_hncdsc_pkt *)h;
	ncm->data[3] = ntohl(hncdsc->status);
<<<<<<< HEAD
	netdev_info(ndp->ndev.dev, "NCSI: HNCDSC AEN - channel %u state %s\n",
		    nc->id, ncm->data[3] & 0x3 ? "up" : "down");
	if (!list_empty(&nc->link) ||
	    nc->state != NCSI_CHANNEL_ACTIVE) {
		spin_unlock_irqrestore(&nc->lock, flags);
		return 0;
	}

=======
>>>>>>> 661e50bc
	spin_unlock_irqrestore(&nc->lock, flags);
	netdev_printk(KERN_DEBUG, ndp->ndev.dev,
		      "NCSI: host driver %srunning on channel %u\n",
		      ncm->data[3] & 0x1 ? "" : "not ", nc->id);

	return 0;
}

static struct ncsi_aen_handler {
	unsigned char type;
	int           payload;
	int           (*handler)(struct ncsi_dev_priv *ndp,
				 struct ncsi_aen_pkt_hdr *h);
} ncsi_aen_handlers[] = {
	{ NCSI_PKT_AEN_LSC,    12, ncsi_aen_handler_lsc    },
	{ NCSI_PKT_AEN_CR,      4, ncsi_aen_handler_cr     },
	{ NCSI_PKT_AEN_HNCDSC,  8, ncsi_aen_handler_hncdsc }
};

int ncsi_aen_handler(struct ncsi_dev_priv *ndp, struct sk_buff *skb)
{
	struct ncsi_aen_pkt_hdr *h;
	struct ncsi_aen_handler *nah = NULL;
	int i, ret;

	/* Find the handler */
	h = (struct ncsi_aen_pkt_hdr *)skb_network_header(skb);
	for (i = 0; i < ARRAY_SIZE(ncsi_aen_handlers); i++) {
		if (ncsi_aen_handlers[i].type == h->type) {
			nah = &ncsi_aen_handlers[i];
			break;
		}
	}

	if (!nah) {
		netdev_warn(ndp->ndev.dev, "Invalid AEN (0x%x) received\n",
			    h->type);
		return -ENOENT;
	}

	ret = ncsi_validate_aen_pkt(h, nah->payload);
	if (ret) {
		netdev_warn(ndp->ndev.dev,
			    "NCSI: 'bad' packet ignored for AEN type 0x%x\n",
			    h->type);
		goto out;
	}

	ret = nah->handler(ndp, h);
	if (ret)
		netdev_err(ndp->ndev.dev,
			   "NCSI: Handler for AEN type 0x%x returned %d\n",
			   h->type, ret);
out:
	consume_skb(skb);
	return ret;
}<|MERGE_RESOLUTION|>--- conflicted
+++ resolved
@@ -147,17 +147,6 @@
 	ncm = &nc->modes[NCSI_MODE_LINK];
 	hncdsc = (struct ncsi_aen_hncdsc_pkt *)h;
 	ncm->data[3] = ntohl(hncdsc->status);
-<<<<<<< HEAD
-	netdev_info(ndp->ndev.dev, "NCSI: HNCDSC AEN - channel %u state %s\n",
-		    nc->id, ncm->data[3] & 0x3 ? "up" : "down");
-	if (!list_empty(&nc->link) ||
-	    nc->state != NCSI_CHANNEL_ACTIVE) {
-		spin_unlock_irqrestore(&nc->lock, flags);
-		return 0;
-	}
-
-=======
->>>>>>> 661e50bc
 	spin_unlock_irqrestore(&nc->lock, flags);
 	netdev_printk(KERN_DEBUG, ndp->ndev.dev,
 		      "NCSI: host driver %srunning on channel %u\n",
