/*
 * File...........: linux/drivers/s390/block/dasd_eckd.c
 * Author(s)......: Holger Smolinski <Holger.Smolinski@de.ibm.com>
 *		    Horst Hummel <Horst.Hummel@de.ibm.com>
 *		    Carsten Otte <Cotte@de.ibm.com>
 *		    Martin Schwidefsky <schwidefsky@de.ibm.com>
 * Bugreports.to..: <Linux390@de.ibm.com>
 * Copyright IBM Corp. 1999, 2009
 * EMC Symmetrix ioctl Copyright EMC Corporation, 2008
 * Author.........: Nigel Hislop <hislop_nigel@emc.com>
 */

#define KMSG_COMPONENT "dasd-eckd"

#include <linux/stddef.h>
#include <linux/kernel.h>
#include <linux/slab.h>
#include <linux/hdreg.h>	/* HDIO_GETGEO			    */
#include <linux/bio.h>
#include <linux/module.h>
#include <linux/init.h>

#include <asm/debug.h>
#include <asm/idals.h>
#include <asm/ebcdic.h>
#include <asm/compat.h>
#include <asm/io.h>
#include <asm/uaccess.h>
#include <asm/cio.h>
#include <asm/ccwdev.h>
#include <asm/itcw.h>

#include "dasd_int.h"
#include "dasd_eckd.h"
#include "../cio/chsc.h"


#ifdef PRINTK_HEADER
#undef PRINTK_HEADER
#endif				/* PRINTK_HEADER */
#define PRINTK_HEADER "dasd(eckd):"

#define ECKD_C0(i) (i->home_bytes)
#define ECKD_F(i) (i->formula)
#define ECKD_F1(i) (ECKD_F(i)==0x01?(i->factors.f_0x01.f1):\
		    (i->factors.f_0x02.f1))
#define ECKD_F2(i) (ECKD_F(i)==0x01?(i->factors.f_0x01.f2):\
		    (i->factors.f_0x02.f2))
#define ECKD_F3(i) (ECKD_F(i)==0x01?(i->factors.f_0x01.f3):\
		    (i->factors.f_0x02.f3))
#define ECKD_F4(i) (ECKD_F(i)==0x02?(i->factors.f_0x02.f4):0)
#define ECKD_F5(i) (ECKD_F(i)==0x02?(i->factors.f_0x02.f5):0)
#define ECKD_F6(i) (i->factor6)
#define ECKD_F7(i) (i->factor7)
#define ECKD_F8(i) (i->factor8)

/*
 * raw track access always map to 64k in memory
 * so it maps to 16 blocks of 4k per track
 */
#define DASD_RAW_BLOCK_PER_TRACK 16
#define DASD_RAW_BLOCKSIZE 4096
/* 64k are 128 x 512 byte sectors  */
#define DASD_RAW_SECTORS_PER_TRACK 128

MODULE_LICENSE("GPL");

static struct dasd_discipline dasd_eckd_discipline;

/* The ccw bus type uses this table to find devices that it sends to
 * dasd_eckd_probe */
static struct ccw_device_id dasd_eckd_ids[] = {
	{ CCW_DEVICE_DEVTYPE (0x3990, 0, 0x3390, 0), .driver_info = 0x1},
	{ CCW_DEVICE_DEVTYPE (0x2105, 0, 0x3390, 0), .driver_info = 0x2},
	{ CCW_DEVICE_DEVTYPE (0x3880, 0, 0x3380, 0), .driver_info = 0x3},
	{ CCW_DEVICE_DEVTYPE (0x3990, 0, 0x3380, 0), .driver_info = 0x4},
	{ CCW_DEVICE_DEVTYPE (0x2105, 0, 0x3380, 0), .driver_info = 0x5},
	{ CCW_DEVICE_DEVTYPE (0x9343, 0, 0x9345, 0), .driver_info = 0x6},
	{ CCW_DEVICE_DEVTYPE (0x2107, 0, 0x3390, 0), .driver_info = 0x7},
	{ CCW_DEVICE_DEVTYPE (0x2107, 0, 0x3380, 0), .driver_info = 0x8},
	{ CCW_DEVICE_DEVTYPE (0x1750, 0, 0x3390, 0), .driver_info = 0x9},
	{ CCW_DEVICE_DEVTYPE (0x1750, 0, 0x3380, 0), .driver_info = 0xa},
	{ /* end of list */ },
};

MODULE_DEVICE_TABLE(ccw, dasd_eckd_ids);

static struct ccw_driver dasd_eckd_driver; /* see below */

#define INIT_CQR_OK 0
#define INIT_CQR_UNFORMATTED 1
#define INIT_CQR_ERROR 2

/* emergency request for reserve/release */
static struct {
	struct dasd_ccw_req cqr;
	struct ccw1 ccw;
	char data[32];
} *dasd_reserve_req;
static DEFINE_MUTEX(dasd_reserve_mutex);

/* definitions for the path verification worker */
struct path_verification_work_data {
	struct work_struct worker;
	struct dasd_device *device;
	struct dasd_ccw_req cqr;
	struct ccw1 ccw;
	__u8 rcd_buffer[DASD_ECKD_RCD_DATA_SIZE];
	int isglobal;
	__u8 tbvpm;
};
static struct path_verification_work_data *path_verification_worker;
static DEFINE_MUTEX(dasd_path_verification_mutex);

/* initial attempt at a probe function. this can be simplified once
 * the other detection code is gone */
static int
dasd_eckd_probe (struct ccw_device *cdev)
{
	int ret;

	/* set ECKD specific ccw-device options */
	ret = ccw_device_set_options(cdev, CCWDEV_ALLOW_FORCE |
				     CCWDEV_DO_PATHGROUP | CCWDEV_DO_MULTIPATH);
	if (ret) {
		DBF_EVENT_DEVID(DBF_WARNING, cdev, "%s",
				"dasd_eckd_probe: could not set "
				"ccw-device options");
		return ret;
	}
	ret = dasd_generic_probe(cdev, &dasd_eckd_discipline);
	return ret;
}

static int
dasd_eckd_set_online(struct ccw_device *cdev)
{
	return dasd_generic_set_online(cdev, &dasd_eckd_discipline);
}

static const int sizes_trk0[] = { 28, 148, 84 };
#define LABEL_SIZE 140

static inline unsigned int
round_up_multiple(unsigned int no, unsigned int mult)
{
	int rem = no % mult;
	return (rem ? no - rem + mult : no);
}

static inline unsigned int
ceil_quot(unsigned int d1, unsigned int d2)
{
	return (d1 + (d2 - 1)) / d2;
}

static unsigned int
recs_per_track(struct dasd_eckd_characteristics * rdc,
	       unsigned int kl, unsigned int dl)
{
	int dn, kn;

	switch (rdc->dev_type) {
	case 0x3380:
		if (kl)
			return 1499 / (15 + 7 + ceil_quot(kl + 12, 32) +
				       ceil_quot(dl + 12, 32));
		else
			return 1499 / (15 + ceil_quot(dl + 12, 32));
	case 0x3390:
		dn = ceil_quot(dl + 6, 232) + 1;
		if (kl) {
			kn = ceil_quot(kl + 6, 232) + 1;
			return 1729 / (10 + 9 + ceil_quot(kl + 6 * kn, 34) +
				       9 + ceil_quot(dl + 6 * dn, 34));
		} else
			return 1729 / (10 + 9 + ceil_quot(dl + 6 * dn, 34));
	case 0x9345:
		dn = ceil_quot(dl + 6, 232) + 1;
		if (kl) {
			kn = ceil_quot(kl + 6, 232) + 1;
			return 1420 / (18 + 7 + ceil_quot(kl + 6 * kn, 34) +
				       ceil_quot(dl + 6 * dn, 34));
		} else
			return 1420 / (18 + 7 + ceil_quot(dl + 6 * dn, 34));
	}
	return 0;
}

static void set_ch_t(struct ch_t *geo, __u32 cyl, __u8 head)
{
	geo->cyl = (__u16) cyl;
	geo->head = cyl >> 16;
	geo->head <<= 4;
	geo->head |= head;
}

static int
check_XRC (struct ccw1         *de_ccw,
           struct DE_eckd_data *data,
           struct dasd_device  *device)
{
        struct dasd_eckd_private *private;
	int rc;

        private = (struct dasd_eckd_private *) device->private;
	if (!private->rdc_data.facilities.XRC_supported)
		return 0;

        /* switch on System Time Stamp - needed for XRC Support */
	data->ga_extended |= 0x08; /* switch on 'Time Stamp Valid'   */
	data->ga_extended |= 0x02; /* switch on 'Extended Parameter' */

	rc = get_sync_clock(&data->ep_sys_time);
	/* Ignore return code if sync clock is switched off. */
	if (rc == -ENOSYS || rc == -EACCES)
		rc = 0;

	de_ccw->count = sizeof(struct DE_eckd_data);
	de_ccw->flags |= CCW_FLAG_SLI;
	return rc;
}

static int
define_extent(struct ccw1 *ccw, struct DE_eckd_data *data, unsigned int trk,
	      unsigned int totrk, int cmd, struct dasd_device *device)
{
	struct dasd_eckd_private *private;
	u32 begcyl, endcyl;
	u16 heads, beghead, endhead;
	int rc = 0;

	private = (struct dasd_eckd_private *) device->private;

	ccw->cmd_code = DASD_ECKD_CCW_DEFINE_EXTENT;
	ccw->flags = 0;
	ccw->count = 16;
	ccw->cda = (__u32) __pa(data);

	memset(data, 0, sizeof(struct DE_eckd_data));
	switch (cmd) {
	case DASD_ECKD_CCW_READ_HOME_ADDRESS:
	case DASD_ECKD_CCW_READ_RECORD_ZERO:
	case DASD_ECKD_CCW_READ:
	case DASD_ECKD_CCW_READ_MT:
	case DASD_ECKD_CCW_READ_CKD:
	case DASD_ECKD_CCW_READ_CKD_MT:
	case DASD_ECKD_CCW_READ_KD:
	case DASD_ECKD_CCW_READ_KD_MT:
	case DASD_ECKD_CCW_READ_COUNT:
		data->mask.perm = 0x1;
		data->attributes.operation = private->attrib.operation;
		break;
	case DASD_ECKD_CCW_WRITE:
	case DASD_ECKD_CCW_WRITE_MT:
	case DASD_ECKD_CCW_WRITE_KD:
	case DASD_ECKD_CCW_WRITE_KD_MT:
		data->mask.perm = 0x02;
		data->attributes.operation = private->attrib.operation;
		rc = check_XRC (ccw, data, device);
		break;
	case DASD_ECKD_CCW_WRITE_CKD:
	case DASD_ECKD_CCW_WRITE_CKD_MT:
		data->attributes.operation = DASD_BYPASS_CACHE;
		rc = check_XRC (ccw, data, device);
		break;
	case DASD_ECKD_CCW_ERASE:
	case DASD_ECKD_CCW_WRITE_HOME_ADDRESS:
	case DASD_ECKD_CCW_WRITE_RECORD_ZERO:
		data->mask.perm = 0x3;
		data->mask.auth = 0x1;
		data->attributes.operation = DASD_BYPASS_CACHE;
		rc = check_XRC (ccw, data, device);
		break;
	default:
		dev_err(&device->cdev->dev,
			"0x%x is not a known command\n", cmd);
		break;
	}

	data->attributes.mode = 0x3;	/* ECKD */

	if ((private->rdc_data.cu_type == 0x2105 ||
	     private->rdc_data.cu_type == 0x2107 ||
	     private->rdc_data.cu_type == 0x1750)
	    && !(private->uses_cdl && trk < 2))
		data->ga_extended |= 0x40; /* Regular Data Format Mode */

	heads = private->rdc_data.trk_per_cyl;
	begcyl = trk / heads;
	beghead = trk % heads;
	endcyl = totrk / heads;
	endhead = totrk % heads;

	/* check for sequential prestage - enhance cylinder range */
	if (data->attributes.operation == DASD_SEQ_PRESTAGE ||
	    data->attributes.operation == DASD_SEQ_ACCESS) {

		if (endcyl + private->attrib.nr_cyl < private->real_cyl)
			endcyl += private->attrib.nr_cyl;
		else
			endcyl = (private->real_cyl - 1);
	}

	set_ch_t(&data->beg_ext, begcyl, beghead);
	set_ch_t(&data->end_ext, endcyl, endhead);
	return rc;
}

static int check_XRC_on_prefix(struct PFX_eckd_data *pfxdata,
			       struct dasd_device  *device)
{
	struct dasd_eckd_private *private;
	int rc;

	private = (struct dasd_eckd_private *) device->private;
	if (!private->rdc_data.facilities.XRC_supported)
		return 0;

	/* switch on System Time Stamp - needed for XRC Support */
	pfxdata->define_extent.ga_extended |= 0x08; /* 'Time Stamp Valid'   */
	pfxdata->define_extent.ga_extended |= 0x02; /* 'Extended Parameter' */
	pfxdata->validity.time_stamp = 1;	    /* 'Time Stamp Valid'   */

	rc = get_sync_clock(&pfxdata->define_extent.ep_sys_time);
	/* Ignore return code if sync clock is switched off. */
	if (rc == -ENOSYS || rc == -EACCES)
		rc = 0;
	return rc;
}

static void fill_LRE_data(struct LRE_eckd_data *data, unsigned int trk,
			  unsigned int rec_on_trk, int count, int cmd,
			  struct dasd_device *device, unsigned int reclen,
			  unsigned int tlf)
{
	struct dasd_eckd_private *private;
	int sector;
	int dn, d;

	private = (struct dasd_eckd_private *) device->private;

	memset(data, 0, sizeof(*data));
	sector = 0;
	if (rec_on_trk) {
		switch (private->rdc_data.dev_type) {
		case 0x3390:
			dn = ceil_quot(reclen + 6, 232);
			d = 9 + ceil_quot(reclen + 6 * (dn + 1), 34);
			sector = (49 + (rec_on_trk - 1) * (10 + d)) / 8;
			break;
		case 0x3380:
			d = 7 + ceil_quot(reclen + 12, 32);
			sector = (39 + (rec_on_trk - 1) * (8 + d)) / 7;
			break;
		}
	}
	data->sector = sector;
	/* note: meaning of count depends on the operation
	 *	 for record based I/O it's the number of records, but for
	 *	 track based I/O it's the number of tracks
	 */
	data->count = count;
	switch (cmd) {
	case DASD_ECKD_CCW_WRITE_HOME_ADDRESS:
		data->operation.orientation = 0x3;
		data->operation.operation = 0x03;
		break;
	case DASD_ECKD_CCW_READ_HOME_ADDRESS:
		data->operation.orientation = 0x3;
		data->operation.operation = 0x16;
		break;
	case DASD_ECKD_CCW_WRITE_RECORD_ZERO:
		data->operation.orientation = 0x1;
		data->operation.operation = 0x03;
		data->count++;
		break;
	case DASD_ECKD_CCW_READ_RECORD_ZERO:
		data->operation.orientation = 0x3;
		data->operation.operation = 0x16;
		data->count++;
		break;
	case DASD_ECKD_CCW_WRITE:
	case DASD_ECKD_CCW_WRITE_MT:
	case DASD_ECKD_CCW_WRITE_KD:
	case DASD_ECKD_CCW_WRITE_KD_MT:
		data->auxiliary.length_valid = 0x1;
		data->length = reclen;
		data->operation.operation = 0x01;
		break;
	case DASD_ECKD_CCW_WRITE_CKD:
	case DASD_ECKD_CCW_WRITE_CKD_MT:
		data->auxiliary.length_valid = 0x1;
		data->length = reclen;
		data->operation.operation = 0x03;
		break;
	case DASD_ECKD_CCW_WRITE_FULL_TRACK:
		data->operation.orientation = 0x0;
		data->operation.operation = 0x3F;
		data->extended_operation = 0x11;
		data->length = 0;
		data->extended_parameter_length = 0x02;
		if (data->count > 8) {
			data->extended_parameter[0] = 0xFF;
			data->extended_parameter[1] = 0xFF;
			data->extended_parameter[1] <<= (16 - count);
		} else {
			data->extended_parameter[0] = 0xFF;
			data->extended_parameter[0] <<= (8 - count);
			data->extended_parameter[1] = 0x00;
		}
		data->sector = 0xFF;
		break;
	case DASD_ECKD_CCW_WRITE_TRACK_DATA:
		data->auxiliary.length_valid = 0x1;
		data->length = reclen;	/* not tlf, as one might think */
		data->operation.operation = 0x3F;
		data->extended_operation = 0x23;
		break;
	case DASD_ECKD_CCW_READ:
	case DASD_ECKD_CCW_READ_MT:
	case DASD_ECKD_CCW_READ_KD:
	case DASD_ECKD_CCW_READ_KD_MT:
		data->auxiliary.length_valid = 0x1;
		data->length = reclen;
		data->operation.operation = 0x06;
		break;
	case DASD_ECKD_CCW_READ_CKD:
	case DASD_ECKD_CCW_READ_CKD_MT:
		data->auxiliary.length_valid = 0x1;
		data->length = reclen;
		data->operation.operation = 0x16;
		break;
	case DASD_ECKD_CCW_READ_COUNT:
		data->operation.operation = 0x06;
		break;
	case DASD_ECKD_CCW_READ_TRACK:
		data->operation.orientation = 0x1;
		data->operation.operation = 0x0C;
		data->extended_parameter_length = 0;
		data->sector = 0xFF;
		break;
	case DASD_ECKD_CCW_READ_TRACK_DATA:
		data->auxiliary.length_valid = 0x1;
		data->length = tlf;
		data->operation.operation = 0x0C;
		break;
	case DASD_ECKD_CCW_ERASE:
		data->length = reclen;
		data->auxiliary.length_valid = 0x1;
		data->operation.operation = 0x0b;
		break;
	default:
		DBF_DEV_EVENT(DBF_ERR, device,
			    "fill LRE unknown opcode 0x%x", cmd);
		BUG();
	}
	set_ch_t(&data->seek_addr,
		 trk / private->rdc_data.trk_per_cyl,
		 trk % private->rdc_data.trk_per_cyl);
	data->search_arg.cyl = data->seek_addr.cyl;
	data->search_arg.head = data->seek_addr.head;
	data->search_arg.record = rec_on_trk;
}

static int prefix_LRE(struct ccw1 *ccw, struct PFX_eckd_data *pfxdata,
		      unsigned int trk, unsigned int totrk, int cmd,
		      struct dasd_device *basedev, struct dasd_device *startdev,
		      unsigned char format, unsigned int rec_on_trk, int count,
		      unsigned int blksize, unsigned int tlf)
{
	struct dasd_eckd_private *basepriv, *startpriv;
	struct DE_eckd_data *dedata;
	struct LRE_eckd_data *lredata;
	u32 begcyl, endcyl;
	u16 heads, beghead, endhead;
	int rc = 0;

	basepriv = (struct dasd_eckd_private *) basedev->private;
	startpriv = (struct dasd_eckd_private *) startdev->private;
	dedata = &pfxdata->define_extent;
	lredata = &pfxdata->locate_record;

	ccw->cmd_code = DASD_ECKD_CCW_PFX;
	ccw->flags = 0;
	if (cmd == DASD_ECKD_CCW_WRITE_FULL_TRACK) {
		ccw->count = sizeof(*pfxdata) + 2;
		ccw->cda = (__u32) __pa(pfxdata);
		memset(pfxdata, 0, sizeof(*pfxdata) + 2);
	} else {
		ccw->count = sizeof(*pfxdata);
		ccw->cda = (__u32) __pa(pfxdata);
		memset(pfxdata, 0, sizeof(*pfxdata));
	}

	/* prefix data */
	if (format > 1) {
		DBF_DEV_EVENT(DBF_ERR, basedev,
			      "PFX LRE unknown format 0x%x", format);
		BUG();
		return -EINVAL;
	}
	pfxdata->format = format;
	pfxdata->base_address = basepriv->ned->unit_addr;
	pfxdata->base_lss = basepriv->ned->ID;
	pfxdata->validity.define_extent = 1;

	/* private uid is kept up to date, conf_data may be outdated */
	if (startpriv->uid.type != UA_BASE_DEVICE) {
		pfxdata->validity.verify_base = 1;
		if (startpriv->uid.type == UA_HYPER_PAV_ALIAS)
			pfxdata->validity.hyper_pav = 1;
	}

	/* define extend data (mostly)*/
	switch (cmd) {
	case DASD_ECKD_CCW_READ_HOME_ADDRESS:
	case DASD_ECKD_CCW_READ_RECORD_ZERO:
	case DASD_ECKD_CCW_READ:
	case DASD_ECKD_CCW_READ_MT:
	case DASD_ECKD_CCW_READ_CKD:
	case DASD_ECKD_CCW_READ_CKD_MT:
	case DASD_ECKD_CCW_READ_KD:
	case DASD_ECKD_CCW_READ_KD_MT:
	case DASD_ECKD_CCW_READ_COUNT:
		dedata->mask.perm = 0x1;
		dedata->attributes.operation = basepriv->attrib.operation;
		break;
	case DASD_ECKD_CCW_READ_TRACK:
	case DASD_ECKD_CCW_READ_TRACK_DATA:
		dedata->mask.perm = 0x1;
		dedata->attributes.operation = basepriv->attrib.operation;
		dedata->blk_size = 0;
		break;
	case DASD_ECKD_CCW_WRITE:
	case DASD_ECKD_CCW_WRITE_MT:
	case DASD_ECKD_CCW_WRITE_KD:
	case DASD_ECKD_CCW_WRITE_KD_MT:
		dedata->mask.perm = 0x02;
		dedata->attributes.operation = basepriv->attrib.operation;
		rc = check_XRC_on_prefix(pfxdata, basedev);
		break;
	case DASD_ECKD_CCW_WRITE_CKD:
	case DASD_ECKD_CCW_WRITE_CKD_MT:
		dedata->attributes.operation = DASD_BYPASS_CACHE;
		rc = check_XRC_on_prefix(pfxdata, basedev);
		break;
	case DASD_ECKD_CCW_ERASE:
	case DASD_ECKD_CCW_WRITE_HOME_ADDRESS:
	case DASD_ECKD_CCW_WRITE_RECORD_ZERO:
		dedata->mask.perm = 0x3;
		dedata->mask.auth = 0x1;
		dedata->attributes.operation = DASD_BYPASS_CACHE;
		rc = check_XRC_on_prefix(pfxdata, basedev);
		break;
	case DASD_ECKD_CCW_WRITE_FULL_TRACK:
		dedata->mask.perm = 0x03;
		dedata->attributes.operation = basepriv->attrib.operation;
		dedata->blk_size = 0;
		break;
	case DASD_ECKD_CCW_WRITE_TRACK_DATA:
		dedata->mask.perm = 0x02;
		dedata->attributes.operation = basepriv->attrib.operation;
		dedata->blk_size = blksize;
		rc = check_XRC_on_prefix(pfxdata, basedev);
		break;
	default:
		DBF_DEV_EVENT(DBF_ERR, basedev,
			    "PFX LRE unknown opcode 0x%x", cmd);
		BUG();
		return -EINVAL;
	}

	dedata->attributes.mode = 0x3;	/* ECKD */

	if ((basepriv->rdc_data.cu_type == 0x2105 ||
	     basepriv->rdc_data.cu_type == 0x2107 ||
	     basepriv->rdc_data.cu_type == 0x1750)
	    && !(basepriv->uses_cdl && trk < 2))
		dedata->ga_extended |= 0x40; /* Regular Data Format Mode */

	heads = basepriv->rdc_data.trk_per_cyl;
	begcyl = trk / heads;
	beghead = trk % heads;
	endcyl = totrk / heads;
	endhead = totrk % heads;

	/* check for sequential prestage - enhance cylinder range */
	if (dedata->attributes.operation == DASD_SEQ_PRESTAGE ||
	    dedata->attributes.operation == DASD_SEQ_ACCESS) {

		if (endcyl + basepriv->attrib.nr_cyl < basepriv->real_cyl)
			endcyl += basepriv->attrib.nr_cyl;
		else
			endcyl = (basepriv->real_cyl - 1);
	}

	set_ch_t(&dedata->beg_ext, begcyl, beghead);
	set_ch_t(&dedata->end_ext, endcyl, endhead);

	if (format == 1) {
		fill_LRE_data(lredata, trk, rec_on_trk, count, cmd,
			      basedev, blksize, tlf);
	}

	return rc;
}

static int prefix(struct ccw1 *ccw, struct PFX_eckd_data *pfxdata,
		  unsigned int trk, unsigned int totrk, int cmd,
		  struct dasd_device *basedev, struct dasd_device *startdev)
{
	return prefix_LRE(ccw, pfxdata, trk, totrk, cmd, basedev, startdev,
			  0, 0, 0, 0, 0);
}

static void
locate_record(struct ccw1 *ccw, struct LO_eckd_data *data, unsigned int trk,
	      unsigned int rec_on_trk, int no_rec, int cmd,
	      struct dasd_device * device, int reclen)
{
	struct dasd_eckd_private *private;
	int sector;
	int dn, d;

	private = (struct dasd_eckd_private *) device->private;

	DBF_DEV_EVENT(DBF_INFO, device,
		  "Locate: trk %d, rec %d, no_rec %d, cmd %d, reclen %d",
		  trk, rec_on_trk, no_rec, cmd, reclen);

	ccw->cmd_code = DASD_ECKD_CCW_LOCATE_RECORD;
	ccw->flags = 0;
	ccw->count = 16;
	ccw->cda = (__u32) __pa(data);

	memset(data, 0, sizeof(struct LO_eckd_data));
	sector = 0;
	if (rec_on_trk) {
		switch (private->rdc_data.dev_type) {
		case 0x3390:
			dn = ceil_quot(reclen + 6, 232);
			d = 9 + ceil_quot(reclen + 6 * (dn + 1), 34);
			sector = (49 + (rec_on_trk - 1) * (10 + d)) / 8;
			break;
		case 0x3380:
			d = 7 + ceil_quot(reclen + 12, 32);
			sector = (39 + (rec_on_trk - 1) * (8 + d)) / 7;
			break;
		}
	}
	data->sector = sector;
	data->count = no_rec;
	switch (cmd) {
	case DASD_ECKD_CCW_WRITE_HOME_ADDRESS:
		data->operation.orientation = 0x3;
		data->operation.operation = 0x03;
		break;
	case DASD_ECKD_CCW_READ_HOME_ADDRESS:
		data->operation.orientation = 0x3;
		data->operation.operation = 0x16;
		break;
	case DASD_ECKD_CCW_WRITE_RECORD_ZERO:
		data->operation.orientation = 0x1;
		data->operation.operation = 0x03;
		data->count++;
		break;
	case DASD_ECKD_CCW_READ_RECORD_ZERO:
		data->operation.orientation = 0x3;
		data->operation.operation = 0x16;
		data->count++;
		break;
	case DASD_ECKD_CCW_WRITE:
	case DASD_ECKD_CCW_WRITE_MT:
	case DASD_ECKD_CCW_WRITE_KD:
	case DASD_ECKD_CCW_WRITE_KD_MT:
		data->auxiliary.last_bytes_used = 0x1;
		data->length = reclen;
		data->operation.operation = 0x01;
		break;
	case DASD_ECKD_CCW_WRITE_CKD:
	case DASD_ECKD_CCW_WRITE_CKD_MT:
		data->auxiliary.last_bytes_used = 0x1;
		data->length = reclen;
		data->operation.operation = 0x03;
		break;
	case DASD_ECKD_CCW_READ:
	case DASD_ECKD_CCW_READ_MT:
	case DASD_ECKD_CCW_READ_KD:
	case DASD_ECKD_CCW_READ_KD_MT:
		data->auxiliary.last_bytes_used = 0x1;
		data->length = reclen;
		data->operation.operation = 0x06;
		break;
	case DASD_ECKD_CCW_READ_CKD:
	case DASD_ECKD_CCW_READ_CKD_MT:
		data->auxiliary.last_bytes_used = 0x1;
		data->length = reclen;
		data->operation.operation = 0x16;
		break;
	case DASD_ECKD_CCW_READ_COUNT:
		data->operation.operation = 0x06;
		break;
	case DASD_ECKD_CCW_ERASE:
		data->length = reclen;
		data->auxiliary.last_bytes_used = 0x1;
		data->operation.operation = 0x0b;
		break;
	default:
		DBF_DEV_EVENT(DBF_ERR, device, "unknown locate record "
			      "opcode 0x%x", cmd);
	}
	set_ch_t(&data->seek_addr,
		 trk / private->rdc_data.trk_per_cyl,
		 trk % private->rdc_data.trk_per_cyl);
	data->search_arg.cyl = data->seek_addr.cyl;
	data->search_arg.head = data->seek_addr.head;
	data->search_arg.record = rec_on_trk;
}

/*
 * Returns 1 if the block is one of the special blocks that needs
 * to get read/written with the KD variant of the command.
 * That is DASD_ECKD_READ_KD_MT instead of DASD_ECKD_READ_MT and
 * DASD_ECKD_WRITE_KD_MT instead of DASD_ECKD_WRITE_MT.
 * Luckily the KD variants differ only by one bit (0x08) from the
 * normal variant. So don't wonder about code like:
 * if (dasd_eckd_cdl_special(blk_per_trk, recid))
 *         ccw->cmd_code |= 0x8;
 */
static inline int
dasd_eckd_cdl_special(int blk_per_trk, int recid)
{
	if (recid < 3)
		return 1;
	if (recid < blk_per_trk)
		return 0;
	if (recid < 2 * blk_per_trk)
		return 1;
	return 0;
}

/*
 * Returns the record size for the special blocks of the cdl format.
 * Only returns something useful if dasd_eckd_cdl_special is true
 * for the recid.
 */
static inline int
dasd_eckd_cdl_reclen(int recid)
{
	if (recid < 3)
		return sizes_trk0[recid];
	return LABEL_SIZE;
}
/* create unique id from private structure. */
static void create_uid(struct dasd_eckd_private *private)
{
	int count;
	struct dasd_uid *uid;

	uid = &private->uid;
	memset(uid, 0, sizeof(struct dasd_uid));
	memcpy(uid->vendor, private->ned->HDA_manufacturer,
	       sizeof(uid->vendor) - 1);
	EBCASC(uid->vendor, sizeof(uid->vendor) - 1);
	memcpy(uid->serial, private->ned->HDA_location,
	       sizeof(uid->serial) - 1);
	EBCASC(uid->serial, sizeof(uid->serial) - 1);
	uid->ssid = private->gneq->subsystemID;
	uid->real_unit_addr = private->ned->unit_addr;
	if (private->sneq) {
		uid->type = private->sneq->sua_flags;
		if (uid->type == UA_BASE_PAV_ALIAS)
			uid->base_unit_addr = private->sneq->base_unit_addr;
	} else {
		uid->type = UA_BASE_DEVICE;
	}
	if (private->vdsneq) {
		for (count = 0; count < 16; count++) {
			sprintf(uid->vduit+2*count, "%02x",
				private->vdsneq->uit[count]);
		}
	}
}

/*
 * Generate device unique id that specifies the physical device.
 */
static int dasd_eckd_generate_uid(struct dasd_device *device)
{
	struct dasd_eckd_private *private;
	unsigned long flags;

	private = (struct dasd_eckd_private *) device->private;
	if (!private)
		return -ENODEV;
	if (!private->ned || !private->gneq)
		return -ENODEV;
	spin_lock_irqsave(get_ccwdev_lock(device->cdev), flags);
	create_uid(private);
	spin_unlock_irqrestore(get_ccwdev_lock(device->cdev), flags);
	return 0;
}

static int dasd_eckd_get_uid(struct dasd_device *device, struct dasd_uid *uid)
{
	struct dasd_eckd_private *private;
	unsigned long flags;

	if (device->private) {
		private = (struct dasd_eckd_private *)device->private;
		spin_lock_irqsave(get_ccwdev_lock(device->cdev), flags);
		*uid = private->uid;
		spin_unlock_irqrestore(get_ccwdev_lock(device->cdev), flags);
		return 0;
	}
	return -EINVAL;
}

/*
 * compare device UID with data of a given dasd_eckd_private structure
 * return 0 for match
 */
static int dasd_eckd_compare_path_uid(struct dasd_device *device,
				      struct dasd_eckd_private *private)
{
	struct dasd_uid device_uid;

	create_uid(private);
	dasd_eckd_get_uid(device, &device_uid);

	return memcmp(&device_uid, &private->uid, sizeof(struct dasd_uid));
}

static void dasd_eckd_fill_rcd_cqr(struct dasd_device *device,
				   struct dasd_ccw_req *cqr,
				   __u8 *rcd_buffer,
				   __u8 lpm)
{
	struct ccw1 *ccw;
	/*
	 * buffer has to start with EBCDIC "V1.0" to show
	 * support for virtual device SNEQ
	 */
	rcd_buffer[0] = 0xE5;
	rcd_buffer[1] = 0xF1;
	rcd_buffer[2] = 0x4B;
	rcd_buffer[3] = 0xF0;

	ccw = cqr->cpaddr;
	ccw->cmd_code = DASD_ECKD_CCW_RCD;
	ccw->flags = 0;
	ccw->cda = (__u32)(addr_t)rcd_buffer;
	ccw->count = DASD_ECKD_RCD_DATA_SIZE;
	cqr->magic = DASD_ECKD_MAGIC;

	cqr->startdev = device;
	cqr->memdev = device;
	cqr->block = NULL;
	cqr->expires = 10*HZ;
	cqr->lpm = lpm;
	cqr->retries = 256;
	cqr->buildclk = get_clock();
	cqr->status = DASD_CQR_FILLED;
	set_bit(DASD_CQR_VERIFY_PATH, &cqr->flags);
}

/*
 * Wakeup helper for read_conf
 * if the cqr is not done and needs some error recovery
 * the buffer has to be re-initialized with the EBCDIC "V1.0"
 * to show support for virtual device SNEQ
 */
static void read_conf_cb(struct dasd_ccw_req *cqr, void *data)
{
	struct ccw1 *ccw;
	__u8 *rcd_buffer;

	if (cqr->status !=  DASD_CQR_DONE) {
		ccw = cqr->cpaddr;
		rcd_buffer = (__u8 *)((addr_t) ccw->cda);
		memset(rcd_buffer, 0, sizeof(*rcd_buffer));

		rcd_buffer[0] = 0xE5;
		rcd_buffer[1] = 0xF1;
		rcd_buffer[2] = 0x4B;
		rcd_buffer[3] = 0xF0;
	}
	dasd_wakeup_cb(cqr, data);
}

static int dasd_eckd_read_conf_immediately(struct dasd_device *device,
					   struct dasd_ccw_req *cqr,
					   __u8 *rcd_buffer,
					   __u8 lpm)
{
	struct ciw *ciw;
	int rc;
	/*
	 * sanity check: scan for RCD command in extended SenseID data
	 * some devices do not support RCD
	 */
	ciw = ccw_device_get_ciw(device->cdev, CIW_TYPE_RCD);
	if (!ciw || ciw->cmd != DASD_ECKD_CCW_RCD)
		return -EOPNOTSUPP;

	dasd_eckd_fill_rcd_cqr(device, cqr, rcd_buffer, lpm);
	clear_bit(DASD_CQR_FLAGS_USE_ERP, &cqr->flags);
	set_bit(DASD_CQR_ALLOW_SLOCK, &cqr->flags);
	cqr->retries = 5;
	cqr->callback = read_conf_cb;
	rc = dasd_sleep_on_immediatly(cqr);
	return rc;
}

static int dasd_eckd_read_conf_lpm(struct dasd_device *device,
				   void **rcd_buffer,
				   int *rcd_buffer_size, __u8 lpm)
{
	struct ciw *ciw;
	char *rcd_buf = NULL;
	int ret;
	struct dasd_ccw_req *cqr;

	/*
	 * sanity check: scan for RCD command in extended SenseID data
	 * some devices do not support RCD
	 */
	ciw = ccw_device_get_ciw(device->cdev, CIW_TYPE_RCD);
	if (!ciw || ciw->cmd != DASD_ECKD_CCW_RCD) {
		ret = -EOPNOTSUPP;
		goto out_error;
	}
	rcd_buf = kzalloc(DASD_ECKD_RCD_DATA_SIZE, GFP_KERNEL | GFP_DMA);
	if (!rcd_buf) {
		ret = -ENOMEM;
		goto out_error;
	}
	cqr = dasd_smalloc_request(DASD_ECKD_MAGIC, 1 /* RCD */,
				   0, /* use rcd_buf as data ara */
				   device);
	if (IS_ERR(cqr)) {
		DBF_DEV_EVENT(DBF_WARNING, device, "%s",
			      "Could not allocate RCD request");
		ret = -ENOMEM;
		goto out_error;
	}
	dasd_eckd_fill_rcd_cqr(device, cqr, rcd_buf, lpm);
	cqr->callback = read_conf_cb;
	ret = dasd_sleep_on(cqr);
	/*
	 * on success we update the user input parms
	 */
	dasd_sfree_request(cqr, cqr->memdev);
	if (ret)
		goto out_error;

	*rcd_buffer_size = DASD_ECKD_RCD_DATA_SIZE;
	*rcd_buffer = rcd_buf;
	return 0;
out_error:
	kfree(rcd_buf);
	*rcd_buffer = NULL;
	*rcd_buffer_size = 0;
	return ret;
}

static int dasd_eckd_identify_conf_parts(struct dasd_eckd_private *private)
{

	struct dasd_sneq *sneq;
	int i, count;

	private->ned = NULL;
	private->sneq = NULL;
	private->vdsneq = NULL;
	private->gneq = NULL;
	count = private->conf_len / sizeof(struct dasd_sneq);
	sneq = (struct dasd_sneq *)private->conf_data;
	for (i = 0; i < count; ++i) {
		if (sneq->flags.identifier == 1 && sneq->format == 1)
			private->sneq = sneq;
		else if (sneq->flags.identifier == 1 && sneq->format == 4)
			private->vdsneq = (struct vd_sneq *)sneq;
		else if (sneq->flags.identifier == 2)
			private->gneq = (struct dasd_gneq *)sneq;
		else if (sneq->flags.identifier == 3 && sneq->res1 == 1)
			private->ned = (struct dasd_ned *)sneq;
		sneq++;
	}
	if (!private->ned || !private->gneq) {
		private->ned = NULL;
		private->sneq = NULL;
		private->vdsneq = NULL;
		private->gneq = NULL;
		return -EINVAL;
	}
	return 0;

};

static unsigned char dasd_eckd_path_access(void *conf_data, int conf_len)
{
	struct dasd_gneq *gneq;
	int i, count, found;

	count = conf_len / sizeof(*gneq);
	gneq = (struct dasd_gneq *)conf_data;
	found = 0;
	for (i = 0; i < count; ++i) {
		if (gneq->flags.identifier == 2) {
			found = 1;
			break;
		}
		gneq++;
	}
	if (found)
		return ((char *)gneq)[18] & 0x07;
	else
		return 0;
}

static int dasd_eckd_read_conf(struct dasd_device *device)
{
	void *conf_data;
	int conf_len, conf_data_saved;
	int rc;
	__u8 lpm, opm;
	struct dasd_eckd_private *private, path_private;
	struct dasd_path *path_data;
	struct dasd_uid *uid;
	char print_path_uid[60], print_device_uid[60];

	private = (struct dasd_eckd_private *) device->private;
	path_data = &device->path_data;
	opm = ccw_device_get_path_mask(device->cdev);
	conf_data_saved = 0;
	/* get configuration data per operational path */
	for (lpm = 0x80; lpm; lpm>>= 1) {
		if (!(lpm & opm))
			continue;
		rc = dasd_eckd_read_conf_lpm(device, &conf_data,
					     &conf_len, lpm);
		if (rc && rc != -EOPNOTSUPP) {	/* -EOPNOTSUPP is ok */
			DBF_EVENT_DEVID(DBF_WARNING, device->cdev,
					"Read configuration data returned "
					"error %d", rc);
			return rc;
		}
		if (conf_data == NULL) {
			DBF_EVENT_DEVID(DBF_WARNING, device->cdev, "%s",
					"No configuration data "
					"retrieved");
			/* no further analysis possible */
			path_data->opm |= lpm;
			continue;	/* no error */
		}
		/* save first valid configuration data */
		if (!conf_data_saved) {
			kfree(private->conf_data);
			private->conf_data = conf_data;
			private->conf_len = conf_len;
			if (dasd_eckd_identify_conf_parts(private)) {
				private->conf_data = NULL;
				private->conf_len = 0;
				kfree(conf_data);
				continue;
			}
			/*
			 * build device UID that other path data
			 * can be compared to it
			 */
			dasd_eckd_generate_uid(device);
			conf_data_saved++;
		} else {
			path_private.conf_data = conf_data;
			path_private.conf_len = DASD_ECKD_RCD_DATA_SIZE;
			if (dasd_eckd_identify_conf_parts(
				    &path_private)) {
				path_private.conf_data = NULL;
				path_private.conf_len = 0;
				kfree(conf_data);
				continue;
			}

			if (dasd_eckd_compare_path_uid(
				    device, &path_private)) {
				uid = &path_private.uid;
				if (strlen(uid->vduit) > 0)
					snprintf(print_path_uid,
						 sizeof(print_path_uid),
						 "%s.%s.%04x.%02x.%s",
						 uid->vendor, uid->serial,
						 uid->ssid, uid->real_unit_addr,
						 uid->vduit);
				else
					snprintf(print_path_uid,
						 sizeof(print_path_uid),
						 "%s.%s.%04x.%02x",
						 uid->vendor, uid->serial,
						 uid->ssid,
						 uid->real_unit_addr);
				uid = &private->uid;
				if (strlen(uid->vduit) > 0)
					snprintf(print_device_uid,
						 sizeof(print_device_uid),
						 "%s.%s.%04x.%02x.%s",
						 uid->vendor, uid->serial,
						 uid->ssid, uid->real_unit_addr,
						 uid->vduit);
				else
					snprintf(print_device_uid,
						 sizeof(print_device_uid),
						 "%s.%s.%04x.%02x",
						 uid->vendor, uid->serial,
						 uid->ssid,
						 uid->real_unit_addr);
				dev_err(&device->cdev->dev,
					"Not all channel paths lead to "
					"the same device, path %02X leads to "
					"device %s instead of %s\n", lpm,
					print_path_uid, print_device_uid);
				return -EINVAL;
			}

			path_private.conf_data = NULL;
			path_private.conf_len = 0;
<<<<<<< HEAD
		}
		switch (dasd_eckd_path_access(conf_data, conf_len)) {
		case 0x02:
			path_data->npm |= lpm;
			break;
		case 0x03:
			path_data->ppm |= lpm;
			break;
		}
=======
		}
		switch (dasd_eckd_path_access(conf_data, conf_len)) {
		case 0x02:
			path_data->npm |= lpm;
			break;
		case 0x03:
			path_data->ppm |= lpm;
			break;
		}
>>>>>>> e2920638
		path_data->opm |= lpm;

		if (conf_data != private->conf_data)
			kfree(conf_data);
	}

	return 0;
}

static int verify_fcx_max_data(struct dasd_device *device, __u8 lpm)
{
	struct dasd_eckd_private *private;
	int mdc;
	u32 fcx_max_data;

	private = (struct dasd_eckd_private *) device->private;
	if (private->fcx_max_data) {
		mdc = ccw_device_get_mdc(device->cdev, lpm);
		if ((mdc < 0)) {
			dev_warn(&device->cdev->dev,
				 "Detecting the maximum data size for zHPF "
				 "requests failed (rc=%d) for a new path %x\n",
				 mdc, lpm);
			return mdc;
		}
		fcx_max_data = mdc * FCX_MAX_DATA_FACTOR;
		if (fcx_max_data < private->fcx_max_data) {
			dev_warn(&device->cdev->dev,
				 "The maximum data size for zHPF requests %u "
				 "on a new path %x is below the active maximum "
				 "%u\n", fcx_max_data, lpm,
				 private->fcx_max_data);
			return -EACCES;
		}
	}
	return 0;
}

static int rebuild_device_uid(struct dasd_device *device,
			      struct path_verification_work_data *data)
{
	struct dasd_eckd_private *private;
	struct dasd_path *path_data;
	__u8 lpm, opm;
	int rc;

	rc = -ENODEV;
	private = (struct dasd_eckd_private *) device->private;
	path_data = &device->path_data;
	opm = device->path_data.opm;

	for (lpm = 0x80; lpm; lpm >>= 1) {
		if (!(lpm & opm))
			continue;
		memset(&data->rcd_buffer, 0, sizeof(data->rcd_buffer));
		memset(&data->cqr, 0, sizeof(data->cqr));
		data->cqr.cpaddr = &data->ccw;
		rc = dasd_eckd_read_conf_immediately(device, &data->cqr,
						     data->rcd_buffer,
						     lpm);

		if (rc) {
			if (rc == -EOPNOTSUPP) /* -EOPNOTSUPP is ok */
				continue;
			DBF_EVENT_DEVID(DBF_WARNING, device->cdev,
					"Read configuration data "
					"returned error %d", rc);
			break;
		}
		memcpy(private->conf_data, data->rcd_buffer,
		       DASD_ECKD_RCD_DATA_SIZE);
		if (dasd_eckd_identify_conf_parts(private)) {
			rc = -ENODEV;
		} else /* first valid path is enough */
			break;
	}

	if (!rc)
		rc = dasd_eckd_generate_uid(device);

	return rc;
}

static void do_path_verification_work(struct work_struct *work)
{
	struct path_verification_work_data *data;
	struct dasd_device *device;
	struct dasd_eckd_private path_private;
	struct dasd_uid *uid;
	__u8 path_rcd_buf[DASD_ECKD_RCD_DATA_SIZE];
	__u8 lpm, opm, npm, ppm, epm;
	unsigned long flags;
	char print_uid[60];
	int rc;

	data = container_of(work, struct path_verification_work_data, worker);
	device = data->device;

	/* delay path verification until device was resumed */
	if (test_bit(DASD_FLAG_SUSPENDED, &device->flags)) {
		schedule_work(work);
		return;
	}

	opm = 0;
	npm = 0;
	ppm = 0;
	epm = 0;
	for (lpm = 0x80; lpm; lpm >>= 1) {
		if (!(lpm & data->tbvpm))
			continue;
		memset(&data->rcd_buffer, 0, sizeof(data->rcd_buffer));
		memset(&data->cqr, 0, sizeof(data->cqr));
		data->cqr.cpaddr = &data->ccw;
		rc = dasd_eckd_read_conf_immediately(device, &data->cqr,
						     data->rcd_buffer,
						     lpm);
		if (!rc) {
			switch (dasd_eckd_path_access(data->rcd_buffer,
						      DASD_ECKD_RCD_DATA_SIZE)
				) {
			case 0x02:
				npm |= lpm;
				break;
			case 0x03:
				ppm |= lpm;
				break;
			}
			opm |= lpm;
		} else if (rc == -EOPNOTSUPP) {
			DBF_EVENT_DEVID(DBF_WARNING, device->cdev, "%s",
					"path verification: No configuration "
					"data retrieved");
			opm |= lpm;
		} else if (rc == -EAGAIN) {
			DBF_EVENT_DEVID(DBF_WARNING, device->cdev, "%s",
					"path verification: device is stopped,"
					" try again later");
			epm |= lpm;
		} else {
			dev_warn(&device->cdev->dev,
				 "Reading device feature codes failed "
				 "(rc=%d) for new path %x\n", rc, lpm);
			continue;
		}
		if (verify_fcx_max_data(device, lpm)) {
			opm &= ~lpm;
			npm &= ~lpm;
			ppm &= ~lpm;
			continue;
		}

		/*
		 * save conf_data for comparison after
		 * rebuild_device_uid may have changed
		 * the original data
		 */
		memcpy(&path_rcd_buf, data->rcd_buffer,
		       DASD_ECKD_RCD_DATA_SIZE);
		path_private.conf_data = (void *) &path_rcd_buf;
		path_private.conf_len = DASD_ECKD_RCD_DATA_SIZE;
		if (dasd_eckd_identify_conf_parts(&path_private)) {
			path_private.conf_data = NULL;
			path_private.conf_len = 0;
			continue;
		}

		/*
		 * compare path UID with device UID only if at least
		 * one valid path is left
		 * in other case the device UID may have changed and
		 * the first working path UID will be used as device UID
		 */
		if (device->path_data.opm &&
		    dasd_eckd_compare_path_uid(device, &path_private)) {
			/*
			 * the comparison was not successful
			 * rebuild the device UID with at least one
			 * known path in case a z/VM hyperswap command
			 * has changed the device
			 *
			 * after this compare again
			 *
			 * if either the rebuild or the recompare fails
			 * the path can not be used
			 */
			if (rebuild_device_uid(device, data) ||
			    dasd_eckd_compare_path_uid(
				    device, &path_private)) {
				uid = &path_private.uid;
				if (strlen(uid->vduit) > 0)
					snprintf(print_uid, sizeof(print_uid),
						 "%s.%s.%04x.%02x.%s",
						 uid->vendor, uid->serial,
						 uid->ssid, uid->real_unit_addr,
						 uid->vduit);
				else
					snprintf(print_uid, sizeof(print_uid),
						 "%s.%s.%04x.%02x",
						 uid->vendor, uid->serial,
						 uid->ssid,
						 uid->real_unit_addr);
				dev_err(&device->cdev->dev,
					"The newly added channel path %02X "
					"will not be used because it leads "
					"to a different device %s\n",
					lpm, print_uid);
				opm &= ~lpm;
				npm &= ~lpm;
				ppm &= ~lpm;
				continue;
			}
		}

		/*
		 * There is a small chance that a path is lost again between
		 * above path verification and the following modification of
		 * the device opm mask. We could avoid that race here by using
		 * yet another path mask, but we rather deal with this unlikely
		 * situation in dasd_start_IO.
		 */
		spin_lock_irqsave(get_ccwdev_lock(device->cdev), flags);
		if (!device->path_data.opm && opm) {
			device->path_data.opm = opm;
			dasd_generic_path_operational(device);
		} else
			device->path_data.opm |= opm;
		device->path_data.npm |= npm;
		device->path_data.ppm |= ppm;
		device->path_data.tbvpm |= epm;
		spin_unlock_irqrestore(get_ccwdev_lock(device->cdev), flags);
	}

	dasd_put_device(device);
	if (data->isglobal)
		mutex_unlock(&dasd_path_verification_mutex);
	else
		kfree(data);
}

static int dasd_eckd_verify_path(struct dasd_device *device, __u8 lpm)
{
	struct path_verification_work_data *data;

	data = kmalloc(sizeof(*data), GFP_ATOMIC | GFP_DMA);
	if (!data) {
		if (mutex_trylock(&dasd_path_verification_mutex)) {
			data = path_verification_worker;
			data->isglobal = 1;
		} else
			return -ENOMEM;
	} else {
		memset(data, 0, sizeof(*data));
		data->isglobal = 0;
	}
	INIT_WORK(&data->worker, do_path_verification_work);
	dasd_get_device(device);
	data->device = device;
	data->tbvpm = lpm;
	schedule_work(&data->worker);
	return 0;
}

static int dasd_eckd_read_features(struct dasd_device *device)
{
	struct dasd_psf_prssd_data *prssdp;
	struct dasd_rssd_features *features;
	struct dasd_ccw_req *cqr;
	struct ccw1 *ccw;
	int rc;
	struct dasd_eckd_private *private;

	private = (struct dasd_eckd_private *) device->private;
	memset(&private->features, 0, sizeof(struct dasd_rssd_features));
	cqr = dasd_smalloc_request(DASD_ECKD_MAGIC, 1 /* PSF */	+ 1 /* RSSD */,
				   (sizeof(struct dasd_psf_prssd_data) +
				    sizeof(struct dasd_rssd_features)),
				   device);
	if (IS_ERR(cqr)) {
		DBF_EVENT_DEVID(DBF_WARNING, device->cdev, "%s", "Could not "
				"allocate initialization request");
		return PTR_ERR(cqr);
	}
	cqr->startdev = device;
	cqr->memdev = device;
	cqr->block = NULL;
	cqr->retries = 256;
	cqr->expires = 10 * HZ;

	/* Prepare for Read Subsystem Data */
	prssdp = (struct dasd_psf_prssd_data *) cqr->data;
	memset(prssdp, 0, sizeof(struct dasd_psf_prssd_data));
	prssdp->order = PSF_ORDER_PRSSD;
	prssdp->suborder = 0x41;	/* Read Feature Codes */
	/* all other bytes of prssdp must be zero */

	ccw = cqr->cpaddr;
	ccw->cmd_code = DASD_ECKD_CCW_PSF;
	ccw->count = sizeof(struct dasd_psf_prssd_data);
	ccw->flags |= CCW_FLAG_CC;
	ccw->cda = (__u32)(addr_t) prssdp;

	/* Read Subsystem Data - feature codes */
	features = (struct dasd_rssd_features *) (prssdp + 1);
	memset(features, 0, sizeof(struct dasd_rssd_features));

	ccw++;
	ccw->cmd_code = DASD_ECKD_CCW_RSSD;
	ccw->count = sizeof(struct dasd_rssd_features);
	ccw->cda = (__u32)(addr_t) features;

	cqr->buildclk = get_clock();
	cqr->status = DASD_CQR_FILLED;
	rc = dasd_sleep_on(cqr);
	if (rc == 0) {
		prssdp = (struct dasd_psf_prssd_data *) cqr->data;
		features = (struct dasd_rssd_features *) (prssdp + 1);
		memcpy(&private->features, features,
		       sizeof(struct dasd_rssd_features));
	} else
		dev_warn(&device->cdev->dev, "Reading device feature codes"
			 " failed with rc=%d\n", rc);
	dasd_sfree_request(cqr, cqr->memdev);
	return rc;
}


/*
 * Build CP for Perform Subsystem Function - SSC.
 */
static struct dasd_ccw_req *dasd_eckd_build_psf_ssc(struct dasd_device *device,
						    int enable_pav)
{
	struct dasd_ccw_req *cqr;
	struct dasd_psf_ssc_data *psf_ssc_data;
	struct ccw1 *ccw;

	cqr = dasd_smalloc_request(DASD_ECKD_MAGIC, 1 /* PSF */ ,
				  sizeof(struct dasd_psf_ssc_data),
				  device);

	if (IS_ERR(cqr)) {
		DBF_DEV_EVENT(DBF_WARNING, device, "%s",
			   "Could not allocate PSF-SSC request");
		return cqr;
	}
	psf_ssc_data = (struct dasd_psf_ssc_data *)cqr->data;
	psf_ssc_data->order = PSF_ORDER_SSC;
	psf_ssc_data->suborder = 0xc0;
	if (enable_pav) {
		psf_ssc_data->suborder |= 0x08;
		psf_ssc_data->reserved[0] = 0x88;
	}
	ccw = cqr->cpaddr;
	ccw->cmd_code = DASD_ECKD_CCW_PSF;
	ccw->cda = (__u32)(addr_t)psf_ssc_data;
	ccw->count = 66;

	cqr->startdev = device;
	cqr->memdev = device;
	cqr->block = NULL;
	cqr->retries = 256;
	cqr->expires = 10*HZ;
	cqr->buildclk = get_clock();
	cqr->status = DASD_CQR_FILLED;
	return cqr;
}

/*
 * Perform Subsystem Function.
 * It is necessary to trigger CIO for channel revalidation since this
 * call might change behaviour of DASD devices.
 */
static int
dasd_eckd_psf_ssc(struct dasd_device *device, int enable_pav)
{
	struct dasd_ccw_req *cqr;
	int rc;

	cqr = dasd_eckd_build_psf_ssc(device, enable_pav);
	if (IS_ERR(cqr))
		return PTR_ERR(cqr);

	rc = dasd_sleep_on(cqr);
	if (!rc)
		/* trigger CIO to reprobe devices */
		css_schedule_reprobe();
	dasd_sfree_request(cqr, cqr->memdev);
	return rc;
}

/*
 * Valide storage server of current device.
 */
static void dasd_eckd_validate_server(struct dasd_device *device)
{
	int rc;
	struct dasd_eckd_private *private;
	int enable_pav;

	private = (struct dasd_eckd_private *) device->private;
	if (private->uid.type == UA_BASE_PAV_ALIAS ||
	    private->uid.type == UA_HYPER_PAV_ALIAS)
		return;
	if (dasd_nopav || MACHINE_IS_VM)
		enable_pav = 0;
	else
		enable_pav = 1;
	rc = dasd_eckd_psf_ssc(device, enable_pav);

	/* may be requested feature is not available on server,
	 * therefore just report error and go ahead */
	DBF_EVENT_DEVID(DBF_WARNING, device->cdev, "PSF-SSC for SSID %04x "
			"returned rc=%d", private->uid.ssid, rc);
}

/*
 * worker to do a validate server in case of a lost pathgroup
 */
static void dasd_eckd_do_validate_server(struct work_struct *work)
{
	struct dasd_device *device = container_of(work, struct dasd_device,
						  kick_validate);
	dasd_eckd_validate_server(device);
	dasd_put_device(device);
}

static void dasd_eckd_kick_validate_server(struct dasd_device *device)
{
	dasd_get_device(device);
	/* queue call to do_validate_server to the kernel event daemon. */
	schedule_work(&device->kick_validate);
}

static u32 get_fcx_max_data(struct dasd_device *device)
{
#if defined(CONFIG_64BIT)
	int tpm, mdc;
	int fcx_in_css, fcx_in_gneq, fcx_in_features;
	struct dasd_eckd_private *private;

	if (dasd_nofcx)
		return 0;
	/* is transport mode supported? */
	private = (struct dasd_eckd_private *) device->private;
	fcx_in_css = css_general_characteristics.fcx;
	fcx_in_gneq = private->gneq->reserved2[7] & 0x04;
	fcx_in_features = private->features.feature[40] & 0x80;
	tpm = fcx_in_css && fcx_in_gneq && fcx_in_features;

	if (!tpm)
		return 0;

	mdc = ccw_device_get_mdc(device->cdev, 0);
	if (mdc < 0) {
		dev_warn(&device->cdev->dev, "Detecting the maximum supported"
			 " data size for zHPF requests failed\n");
		return 0;
	} else
		return mdc * FCX_MAX_DATA_FACTOR;
#else
	return 0;
#endif
}

/*
 * Check device characteristics.
 * If the device is accessible using ECKD discipline, the device is enabled.
 */
static int
dasd_eckd_check_characteristics(struct dasd_device *device)
{
	struct dasd_eckd_private *private;
	struct dasd_block *block;
	struct dasd_uid temp_uid;
	int rc, i;
	int readonly;
	unsigned long value;

	/* setup work queue for validate server*/
	INIT_WORK(&device->kick_validate, dasd_eckd_do_validate_server);

	if (!ccw_device_is_pathgroup(device->cdev)) {
		dev_warn(&device->cdev->dev,
			 "A channel path group could not be established\n");
		return -EIO;
	}
	if (!ccw_device_is_multipath(device->cdev)) {
		dev_info(&device->cdev->dev,
			 "The DASD is not operating in multipath mode\n");
	}
	private = (struct dasd_eckd_private *) device->private;
	if (!private) {
		private = kzalloc(sizeof(*private), GFP_KERNEL | GFP_DMA);
		if (!private) {
			dev_warn(&device->cdev->dev,
				 "Allocating memory for private DASD data "
				 "failed\n");
			return -ENOMEM;
		}
		device->private = (void *) private;
	} else {
		memset(private, 0, sizeof(*private));
	}
	/* Invalidate status of initial analysis. */
	private->init_cqr_status = -1;
	/* Set default cache operations. */
	private->attrib.operation = DASD_NORMAL_CACHE;
	private->attrib.nr_cyl = 0;

	/* Read Configuration Data */
	rc = dasd_eckd_read_conf(device);
	if (rc)
		goto out_err1;

	/* set default timeout */
	device->default_expires = DASD_EXPIRES;
	if (private->gneq) {
		value = 1;
		for (i = 0; i < private->gneq->timeout.value; i++)
			value = 10 * value;
		value = value * private->gneq->timeout.number;
		/* do not accept useless values */
		if (value != 0 && value <= DASD_EXPIRES_MAX)
			device->default_expires = value;
	}

	dasd_eckd_get_uid(device, &temp_uid);
	if (temp_uid.type == UA_BASE_DEVICE) {
		block = dasd_alloc_block();
		if (IS_ERR(block)) {
			DBF_EVENT_DEVID(DBF_WARNING, device->cdev, "%s",
					"could not allocate dasd "
					"block structure");
			rc = PTR_ERR(block);
			goto out_err1;
		}
		device->block = block;
		block->base = device;
	}

	/* register lcu with alias handling, enable PAV */
	rc = dasd_alias_make_device_known_to_lcu(device);
	if (rc)
		goto out_err2;

	dasd_eckd_validate_server(device);

	/* device may report different configuration data after LCU setup */
	rc = dasd_eckd_read_conf(device);
	if (rc)
		goto out_err3;

	/* Read Feature Codes */
	dasd_eckd_read_features(device);

	/* Read Device Characteristics */
	rc = dasd_generic_read_dev_chars(device, DASD_ECKD_MAGIC,
					 &private->rdc_data, 64);
	if (rc) {
		DBF_EVENT_DEVID(DBF_WARNING, device->cdev,
				"Read device characteristic failed, rc=%d", rc);
		goto out_err3;
	}

	if ((device->features & DASD_FEATURE_USERAW) &&
	    !(private->rdc_data.facilities.RT_in_LR)) {
		dev_err(&device->cdev->dev, "The storage server does not "
			"support raw-track access\n");
		rc = -EINVAL;
		goto out_err3;
	}

	/* find the valid cylinder size */
	if (private->rdc_data.no_cyl == LV_COMPAT_CYL &&
	    private->rdc_data.long_no_cyl)
		private->real_cyl = private->rdc_data.long_no_cyl;
	else
		private->real_cyl = private->rdc_data.no_cyl;

	private->fcx_max_data = get_fcx_max_data(device);

	readonly = dasd_device_is_ro(device);
	if (readonly)
		set_bit(DASD_FLAG_DEVICE_RO, &device->flags);

	dev_info(&device->cdev->dev, "New DASD %04X/%02X (CU %04X/%02X) "
		 "with %d cylinders, %d heads, %d sectors%s\n",
		 private->rdc_data.dev_type,
		 private->rdc_data.dev_model,
		 private->rdc_data.cu_type,
		 private->rdc_data.cu_model.model,
		 private->real_cyl,
		 private->rdc_data.trk_per_cyl,
		 private->rdc_data.sec_per_trk,
		 readonly ? ", read-only device" : "");
	return 0;

out_err3:
	dasd_alias_disconnect_device_from_lcu(device);
out_err2:
	dasd_free_block(device->block);
	device->block = NULL;
out_err1:
	kfree(private->conf_data);
	kfree(device->private);
	device->private = NULL;
	return rc;
}

static void dasd_eckd_uncheck_device(struct dasd_device *device)
{
	struct dasd_eckd_private *private;

	private = (struct dasd_eckd_private *) device->private;
	dasd_alias_disconnect_device_from_lcu(device);
	private->ned = NULL;
	private->sneq = NULL;
	private->vdsneq = NULL;
	private->gneq = NULL;
	private->conf_len = 0;
	kfree(private->conf_data);
	private->conf_data = NULL;
}

static struct dasd_ccw_req *
dasd_eckd_analysis_ccw(struct dasd_device *device)
{
	struct dasd_eckd_private *private;
	struct eckd_count *count_data;
	struct LO_eckd_data *LO_data;
	struct dasd_ccw_req *cqr;
	struct ccw1 *ccw;
	int cplength, datasize;
	int i;

	private = (struct dasd_eckd_private *) device->private;

	cplength = 8;
	datasize = sizeof(struct DE_eckd_data) + 2*sizeof(struct LO_eckd_data);
	cqr = dasd_smalloc_request(DASD_ECKD_MAGIC, cplength, datasize, device);
	if (IS_ERR(cqr))
		return cqr;
	ccw = cqr->cpaddr;
	/* Define extent for the first 3 tracks. */
	define_extent(ccw++, cqr->data, 0, 2,
		      DASD_ECKD_CCW_READ_COUNT, device);
	LO_data = cqr->data + sizeof(struct DE_eckd_data);
	/* Locate record for the first 4 records on track 0. */
	ccw[-1].flags |= CCW_FLAG_CC;
	locate_record(ccw++, LO_data++, 0, 0, 4,
		      DASD_ECKD_CCW_READ_COUNT, device, 0);

	count_data = private->count_area;
	for (i = 0; i < 4; i++) {
		ccw[-1].flags |= CCW_FLAG_CC;
		ccw->cmd_code = DASD_ECKD_CCW_READ_COUNT;
		ccw->flags = 0;
		ccw->count = 8;
		ccw->cda = (__u32)(addr_t) count_data;
		ccw++;
		count_data++;
	}

	/* Locate record for the first record on track 2. */
	ccw[-1].flags |= CCW_FLAG_CC;
	locate_record(ccw++, LO_data++, 2, 0, 1,
		      DASD_ECKD_CCW_READ_COUNT, device, 0);
	/* Read count ccw. */
	ccw[-1].flags |= CCW_FLAG_CC;
	ccw->cmd_code = DASD_ECKD_CCW_READ_COUNT;
	ccw->flags = 0;
	ccw->count = 8;
	ccw->cda = (__u32)(addr_t) count_data;

	cqr->block = NULL;
	cqr->startdev = device;
	cqr->memdev = device;
	cqr->retries = 255;
	cqr->buildclk = get_clock();
	cqr->status = DASD_CQR_FILLED;
	return cqr;
}

/* differentiate between 'no record found' and any other error */
static int dasd_eckd_analysis_evaluation(struct dasd_ccw_req *init_cqr)
{
	char *sense;
	if (init_cqr->status == DASD_CQR_DONE)
		return INIT_CQR_OK;
	else if (init_cqr->status == DASD_CQR_NEED_ERP ||
		 init_cqr->status == DASD_CQR_FAILED) {
		sense = dasd_get_sense(&init_cqr->irb);
		if (sense && (sense[1] & SNS1_NO_REC_FOUND))
			return INIT_CQR_UNFORMATTED;
		else
			return INIT_CQR_ERROR;
	} else
		return INIT_CQR_ERROR;
}

/*
 * This is the callback function for the init_analysis cqr. It saves
 * the status of the initial analysis ccw before it frees it and kicks
 * the device to continue the startup sequence. This will call
 * dasd_eckd_do_analysis again (if the devices has not been marked
 * for deletion in the meantime).
 */
static void dasd_eckd_analysis_callback(struct dasd_ccw_req *init_cqr,
					void *data)
{
	struct dasd_eckd_private *private;
	struct dasd_device *device;

	device = init_cqr->startdev;
	private = (struct dasd_eckd_private *) device->private;
	private->init_cqr_status = dasd_eckd_analysis_evaluation(init_cqr);
	dasd_sfree_request(init_cqr, device);
	dasd_kick_device(device);
}

static int dasd_eckd_start_analysis(struct dasd_block *block)
{
	struct dasd_ccw_req *init_cqr;

	init_cqr = dasd_eckd_analysis_ccw(block->base);
	if (IS_ERR(init_cqr))
		return PTR_ERR(init_cqr);
	init_cqr->callback = dasd_eckd_analysis_callback;
	init_cqr->callback_data = NULL;
	init_cqr->expires = 5*HZ;
	/* first try without ERP, so we can later handle unformatted
	 * devices as special case
	 */
	clear_bit(DASD_CQR_FLAGS_USE_ERP, &init_cqr->flags);
	init_cqr->retries = 0;
	dasd_add_request_head(init_cqr);
	return -EAGAIN;
}

static int dasd_eckd_end_analysis(struct dasd_block *block)
{
	struct dasd_device *device;
	struct dasd_eckd_private *private;
	struct eckd_count *count_area;
	unsigned int sb, blk_per_trk;
	int status, i;
	struct dasd_ccw_req *init_cqr;

	device = block->base;
	private = (struct dasd_eckd_private *) device->private;
	status = private->init_cqr_status;
	private->init_cqr_status = -1;
	if (status == INIT_CQR_ERROR) {
		/* try again, this time with full ERP */
		init_cqr = dasd_eckd_analysis_ccw(device);
		dasd_sleep_on(init_cqr);
		status = dasd_eckd_analysis_evaluation(init_cqr);
		dasd_sfree_request(init_cqr, device);
	}

	if (device->features & DASD_FEATURE_USERAW) {
		block->bp_block = DASD_RAW_BLOCKSIZE;
		blk_per_trk = DASD_RAW_BLOCK_PER_TRACK;
		block->s2b_shift = 3;
		goto raw;
	}

	if (status == INIT_CQR_UNFORMATTED) {
		dev_warn(&device->cdev->dev, "The DASD is not formatted\n");
		return -EMEDIUMTYPE;
	} else if (status == INIT_CQR_ERROR) {
		dev_err(&device->cdev->dev,
			"Detecting the DASD disk layout failed because "
			"of an I/O error\n");
		return -EIO;
	}

	private->uses_cdl = 1;
	/* Check Track 0 for Compatible Disk Layout */
	count_area = NULL;
	for (i = 0; i < 3; i++) {
		if (private->count_area[i].kl != 4 ||
		    private->count_area[i].dl != dasd_eckd_cdl_reclen(i) - 4) {
			private->uses_cdl = 0;
			break;
		}
	}
	if (i == 3)
		count_area = &private->count_area[4];

	if (private->uses_cdl == 0) {
		for (i = 0; i < 5; i++) {
			if ((private->count_area[i].kl != 0) ||
			    (private->count_area[i].dl !=
			     private->count_area[0].dl))
				break;
		}
		if (i == 5)
			count_area = &private->count_area[0];
	} else {
		if (private->count_area[3].record == 1)
			dev_warn(&device->cdev->dev,
				 "Track 0 has no records following the VTOC\n");
	}

	if (count_area != NULL && count_area->kl == 0) {
		/* we found notthing violating our disk layout */
		if (dasd_check_blocksize(count_area->dl) == 0)
			block->bp_block = count_area->dl;
	}
	if (block->bp_block == 0) {
		dev_warn(&device->cdev->dev,
			 "The disk layout of the DASD is not supported\n");
		return -EMEDIUMTYPE;
	}
	block->s2b_shift = 0;	/* bits to shift 512 to get a block */
	for (sb = 512; sb < block->bp_block; sb = sb << 1)
		block->s2b_shift++;

	blk_per_trk = recs_per_track(&private->rdc_data, 0, block->bp_block);

raw:
	block->blocks = (private->real_cyl *
			  private->rdc_data.trk_per_cyl *
			  blk_per_trk);

	dev_info(&device->cdev->dev,
		 "DASD with %d KB/block, %d KB total size, %d KB/track, "
		 "%s\n", (block->bp_block >> 10),
		 ((private->real_cyl *
		   private->rdc_data.trk_per_cyl *
		   blk_per_trk * (block->bp_block >> 9)) >> 1),
		 ((blk_per_trk * block->bp_block) >> 10),
		 private->uses_cdl ?
		 "compatible disk layout" : "linux disk layout");

	return 0;
}

static int dasd_eckd_do_analysis(struct dasd_block *block)
{
	struct dasd_eckd_private *private;

	private = (struct dasd_eckd_private *) block->base->private;
	if (private->init_cqr_status < 0)
		return dasd_eckd_start_analysis(block);
	else
		return dasd_eckd_end_analysis(block);
}

static int dasd_eckd_ready_to_online(struct dasd_device *device)
{
	return dasd_alias_add_device(device);
};

static int dasd_eckd_online_to_ready(struct dasd_device *device)
{
	cancel_work_sync(&device->reload_device);
	return dasd_alias_remove_device(device);
};

static int
dasd_eckd_fill_geometry(struct dasd_block *block, struct hd_geometry *geo)
{
	struct dasd_eckd_private *private;

	private = (struct dasd_eckd_private *) block->base->private;
	if (dasd_check_blocksize(block->bp_block) == 0) {
		geo->sectors = recs_per_track(&private->rdc_data,
					      0, block->bp_block);
	}
	geo->cylinders = private->rdc_data.no_cyl;
	geo->heads = private->rdc_data.trk_per_cyl;
	return 0;
}

static struct dasd_ccw_req *
dasd_eckd_format_device(struct dasd_device * device,
			struct format_data_t * fdata)
{
	struct dasd_eckd_private *private;
	struct dasd_ccw_req *fcp;
	struct eckd_count *ect;
	struct ccw1 *ccw;
	void *data;
	int rpt;
	struct ch_t address;
	int cplength, datasize;
	int i;
	int intensity = 0;
	int r0_perm;

	private = (struct dasd_eckd_private *) device->private;
	rpt = recs_per_track(&private->rdc_data, 0, fdata->blksize);
	set_ch_t(&address,
		 fdata->start_unit / private->rdc_data.trk_per_cyl,
		 fdata->start_unit % private->rdc_data.trk_per_cyl);

	/* Sanity checks. */
	if (fdata->start_unit >=
	    (private->real_cyl * private->rdc_data.trk_per_cyl)) {
		dev_warn(&device->cdev->dev, "Start track number %d used in "
			 "formatting is too big\n", fdata->start_unit);
		return ERR_PTR(-EINVAL);
	}
	if (fdata->start_unit > fdata->stop_unit) {
		dev_warn(&device->cdev->dev, "Start track %d used in "
			 "formatting exceeds end track\n", fdata->start_unit);
		return ERR_PTR(-EINVAL);
	}
	if (dasd_check_blocksize(fdata->blksize) != 0) {
		dev_warn(&device->cdev->dev,
			 "The DASD cannot be formatted with block size %d\n",
			 fdata->blksize);
		return ERR_PTR(-EINVAL);
	}

	/*
	 * fdata->intensity is a bit string that tells us what to do:
	 *   Bit 0: write record zero
	 *   Bit 1: write home address, currently not supported
	 *   Bit 2: invalidate tracks
	 *   Bit 3: use OS/390 compatible disk layout (cdl)
	 *   Bit 4: do not allow storage subsystem to modify record zero
	 * Only some bit combinations do make sense.
	 */
	if (fdata->intensity & 0x10) {
		r0_perm = 0;
		intensity = fdata->intensity & ~0x10;
	} else {
		r0_perm = 1;
		intensity = fdata->intensity;
	}
	switch (intensity) {
	case 0x00:	/* Normal format */
	case 0x08:	/* Normal format, use cdl. */
		cplength = 2 + rpt;
		datasize = sizeof(struct DE_eckd_data) +
			sizeof(struct LO_eckd_data) +
			rpt * sizeof(struct eckd_count);
		break;
	case 0x01:	/* Write record zero and format track. */
	case 0x09:	/* Write record zero and format track, use cdl. */
		cplength = 3 + rpt;
		datasize = sizeof(struct DE_eckd_data) +
			sizeof(struct LO_eckd_data) +
			sizeof(struct eckd_count) +
			rpt * sizeof(struct eckd_count);
		break;
	case 0x04:	/* Invalidate track. */
	case 0x0c:	/* Invalidate track, use cdl. */
		cplength = 3;
		datasize = sizeof(struct DE_eckd_data) +
			sizeof(struct LO_eckd_data) +
			sizeof(struct eckd_count);
		break;
	default:
		dev_warn(&device->cdev->dev, "An I/O control call used "
			 "incorrect flags 0x%x\n", fdata->intensity);
		return ERR_PTR(-EINVAL);
	}
	/* Allocate the format ccw request. */
	fcp = dasd_smalloc_request(DASD_ECKD_MAGIC, cplength, datasize, device);
	if (IS_ERR(fcp))
		return fcp;

	data = fcp->data;
	ccw = fcp->cpaddr;

	switch (intensity & ~0x08) {
	case 0x00: /* Normal format. */
		define_extent(ccw++, (struct DE_eckd_data *) data,
			      fdata->start_unit, fdata->start_unit,
			      DASD_ECKD_CCW_WRITE_CKD, device);
		/* grant subsystem permission to format R0 */
		if (r0_perm)
			((struct DE_eckd_data *)data)->ga_extended |= 0x04;
		data += sizeof(struct DE_eckd_data);
		ccw[-1].flags |= CCW_FLAG_CC;
		locate_record(ccw++, (struct LO_eckd_data *) data,
			      fdata->start_unit, 0, rpt,
			      DASD_ECKD_CCW_WRITE_CKD, device,
			      fdata->blksize);
		data += sizeof(struct LO_eckd_data);
		break;
	case 0x01: /* Write record zero + format track. */
		define_extent(ccw++, (struct DE_eckd_data *) data,
			      fdata->start_unit, fdata->start_unit,
			      DASD_ECKD_CCW_WRITE_RECORD_ZERO,
			      device);
		data += sizeof(struct DE_eckd_data);
		ccw[-1].flags |= CCW_FLAG_CC;
		locate_record(ccw++, (struct LO_eckd_data *) data,
			      fdata->start_unit, 0, rpt + 1,
			      DASD_ECKD_CCW_WRITE_RECORD_ZERO, device,
			      device->block->bp_block);
		data += sizeof(struct LO_eckd_data);
		break;
	case 0x04: /* Invalidate track. */
		define_extent(ccw++, (struct DE_eckd_data *) data,
			      fdata->start_unit, fdata->start_unit,
			      DASD_ECKD_CCW_WRITE_CKD, device);
		data += sizeof(struct DE_eckd_data);
		ccw[-1].flags |= CCW_FLAG_CC;
		locate_record(ccw++, (struct LO_eckd_data *) data,
			      fdata->start_unit, 0, 1,
			      DASD_ECKD_CCW_WRITE_CKD, device, 8);
		data += sizeof(struct LO_eckd_data);
		break;
	}
	if (intensity & 0x01) {	/* write record zero */
		ect = (struct eckd_count *) data;
		data += sizeof(struct eckd_count);
		ect->cyl = address.cyl;
		ect->head = address.head;
		ect->record = 0;
		ect->kl = 0;
		ect->dl = 8;
		ccw[-1].flags |= CCW_FLAG_CC;
		ccw->cmd_code = DASD_ECKD_CCW_WRITE_RECORD_ZERO;
		ccw->flags = CCW_FLAG_SLI;
		ccw->count = 8;
		ccw->cda = (__u32)(addr_t) ect;
		ccw++;
	}
	if ((intensity & ~0x08) & 0x04) {	/* erase track */
		ect = (struct eckd_count *) data;
		data += sizeof(struct eckd_count);
		ect->cyl = address.cyl;
		ect->head = address.head;
		ect->record = 1;
		ect->kl = 0;
		ect->dl = 0;
		ccw[-1].flags |= CCW_FLAG_CC;
		ccw->cmd_code = DASD_ECKD_CCW_WRITE_CKD;
		ccw->flags = CCW_FLAG_SLI;
		ccw->count = 8;
		ccw->cda = (__u32)(addr_t) ect;
	} else {		/* write remaining records */
		for (i = 0; i < rpt; i++) {
			ect = (struct eckd_count *) data;
			data += sizeof(struct eckd_count);
			ect->cyl = address.cyl;
			ect->head = address.head;
			ect->record = i + 1;
			ect->kl = 0;
			ect->dl = fdata->blksize;
			/* Check for special tracks 0-1 when formatting CDL */
			if ((intensity & 0x08) &&
			    fdata->start_unit == 0) {
				if (i < 3) {
					ect->kl = 4;
					ect->dl = sizes_trk0[i] - 4;
				}
			}
			if ((intensity & 0x08) &&
			    fdata->start_unit == 1) {
				ect->kl = 44;
				ect->dl = LABEL_SIZE - 44;
			}
			ccw[-1].flags |= CCW_FLAG_CC;
			ccw->cmd_code = DASD_ECKD_CCW_WRITE_CKD;
			ccw->flags = CCW_FLAG_SLI;
			ccw->count = 8;
			ccw->cda = (__u32)(addr_t) ect;
			ccw++;
		}
	}
	fcp->startdev = device;
	fcp->memdev = device;
	fcp->retries = 256;
	fcp->buildclk = get_clock();
	fcp->status = DASD_CQR_FILLED;
	return fcp;
}

static void dasd_eckd_handle_terminated_request(struct dasd_ccw_req *cqr)
{
	cqr->status = DASD_CQR_FILLED;
	if (cqr->block && (cqr->startdev != cqr->block->base)) {
		dasd_eckd_reset_ccw_to_base_io(cqr);
		cqr->startdev = cqr->block->base;
		cqr->lpm = cqr->block->base->path_data.opm;
	}
};

static dasd_erp_fn_t
dasd_eckd_erp_action(struct dasd_ccw_req * cqr)
{
	struct dasd_device *device = (struct dasd_device *) cqr->startdev;
	struct ccw_device *cdev = device->cdev;

	switch (cdev->id.cu_type) {
	case 0x3990:
	case 0x2105:
	case 0x2107:
	case 0x1750:
		return dasd_3990_erp_action;
	case 0x9343:
	case 0x3880:
	default:
		return dasd_default_erp_action;
	}
}

static dasd_erp_fn_t
dasd_eckd_erp_postaction(struct dasd_ccw_req * cqr)
{
	return dasd_default_erp_postaction;
}

static void dasd_eckd_check_for_device_change(struct dasd_device *device,
					      struct dasd_ccw_req *cqr,
					      struct irb *irb)
{
	char mask;
	char *sense = NULL;
	struct dasd_eckd_private *private;

	private = (struct dasd_eckd_private *) device->private;
	/* first of all check for state change pending interrupt */
	mask = DEV_STAT_ATTENTION | DEV_STAT_DEV_END | DEV_STAT_UNIT_EXCEP;
	if ((scsw_dstat(&irb->scsw) & mask) == mask) {
		/*
		 * for alias only, not in offline processing
		 * and only if not suspended
		 */
		if (!device->block && private->lcu &&
		    !test_bit(DASD_FLAG_OFFLINE, &device->flags) &&
		    !test_bit(DASD_FLAG_SUSPENDED, &device->flags)) {
			/*
			 * the state change could be caused by an alias
			 * reassignment remove device from alias handling
			 * to prevent new requests from being scheduled on
			 * the wrong alias device
			 */
			dasd_alias_remove_device(device);

			/* schedule worker to reload device */
			dasd_reload_device(device);
		}
		dasd_generic_handle_state_change(device);
		return;
	}

	sense = dasd_get_sense(irb);
	if (!sense)
		return;

	/* summary unit check */
	if ((sense[27] & DASD_SENSE_BIT_0) && (sense[7] == 0x0D) &&
	    (scsw_dstat(&irb->scsw) & DEV_STAT_UNIT_CHECK)) {
		dasd_alias_handle_summary_unit_check(device, irb);
		return;
	}

	/* service information message SIM */
	if (!cqr && !(sense[27] & DASD_SENSE_BIT_0) &&
	    ((sense[6] & DASD_SIM_SENSE) == DASD_SIM_SENSE)) {
		dasd_3990_erp_handle_sim(device, sense);
		return;
	}

	/* loss of device reservation is handled via base devices only
	 * as alias devices may be used with several bases
	 */
	if (device->block && (sense[27] & DASD_SENSE_BIT_0) &&
	    (sense[7] == 0x3F) &&
	    (scsw_dstat(&irb->scsw) & DEV_STAT_UNIT_CHECK) &&
	    test_bit(DASD_FLAG_IS_RESERVED, &device->flags)) {
		if (device->features & DASD_FEATURE_FAILONSLCK)
			set_bit(DASD_FLAG_LOCK_STOLEN, &device->flags);
		clear_bit(DASD_FLAG_IS_RESERVED, &device->flags);
		dev_err(&device->cdev->dev,
			"The device reservation was lost\n");
	}
}

static struct dasd_ccw_req *dasd_eckd_build_cp_cmd_single(
					       struct dasd_device *startdev,
					       struct dasd_block *block,
					       struct request *req,
					       sector_t first_rec,
					       sector_t last_rec,
					       sector_t first_trk,
					       sector_t last_trk,
					       unsigned int first_offs,
					       unsigned int last_offs,
					       unsigned int blk_per_trk,
					       unsigned int blksize)
{
	struct dasd_eckd_private *private;
	unsigned long *idaws;
	struct LO_eckd_data *LO_data;
	struct dasd_ccw_req *cqr;
	struct ccw1 *ccw;
	struct req_iterator iter;
	struct bio_vec *bv;
	char *dst;
	unsigned int off;
	int count, cidaw, cplength, datasize;
	sector_t recid;
	unsigned char cmd, rcmd;
	int use_prefix;
	struct dasd_device *basedev;

	basedev = block->base;
	private = (struct dasd_eckd_private *) basedev->private;
	if (rq_data_dir(req) == READ)
		cmd = DASD_ECKD_CCW_READ_MT;
	else if (rq_data_dir(req) == WRITE)
		cmd = DASD_ECKD_CCW_WRITE_MT;
	else
		return ERR_PTR(-EINVAL);

	/* Check struct bio and count the number of blocks for the request. */
	count = 0;
	cidaw = 0;
	rq_for_each_segment(bv, req, iter) {
		if (bv->bv_len & (blksize - 1))
			/* Eckd can only do full blocks. */
			return ERR_PTR(-EINVAL);
		count += bv->bv_len >> (block->s2b_shift + 9);
#if defined(CONFIG_64BIT)
		if (idal_is_needed (page_address(bv->bv_page), bv->bv_len))
			cidaw += bv->bv_len >> (block->s2b_shift + 9);
#endif
	}
	/* Paranoia. */
	if (count != last_rec - first_rec + 1)
		return ERR_PTR(-EINVAL);

	/* use the prefix command if available */
	use_prefix = private->features.feature[8] & 0x01;
	if (use_prefix) {
		/* 1x prefix + number of blocks */
		cplength = 2 + count;
		/* 1x prefix + cidaws*sizeof(long) */
		datasize = sizeof(struct PFX_eckd_data) +
			sizeof(struct LO_eckd_data) +
			cidaw * sizeof(unsigned long);
	} else {
		/* 1x define extent + 1x locate record + number of blocks */
		cplength = 2 + count;
		/* 1x define extent + 1x locate record + cidaws*sizeof(long) */
		datasize = sizeof(struct DE_eckd_data) +
			sizeof(struct LO_eckd_data) +
			cidaw * sizeof(unsigned long);
	}
	/* Find out the number of additional locate record ccws for cdl. */
	if (private->uses_cdl && first_rec < 2*blk_per_trk) {
		if (last_rec >= 2*blk_per_trk)
			count = 2*blk_per_trk - first_rec;
		cplength += count;
		datasize += count*sizeof(struct LO_eckd_data);
	}
	/* Allocate the ccw request. */
	cqr = dasd_smalloc_request(DASD_ECKD_MAGIC, cplength, datasize,
				   startdev);
	if (IS_ERR(cqr))
		return cqr;
	ccw = cqr->cpaddr;
	/* First ccw is define extent or prefix. */
	if (use_prefix) {
		if (prefix(ccw++, cqr->data, first_trk,
			   last_trk, cmd, basedev, startdev) == -EAGAIN) {
			/* Clock not in sync and XRC is enabled.
			 * Try again later.
			 */
			dasd_sfree_request(cqr, startdev);
			return ERR_PTR(-EAGAIN);
		}
		idaws = (unsigned long *) (cqr->data +
					   sizeof(struct PFX_eckd_data));
	} else {
		if (define_extent(ccw++, cqr->data, first_trk,
				  last_trk, cmd, basedev) == -EAGAIN) {
			/* Clock not in sync and XRC is enabled.
			 * Try again later.
			 */
			dasd_sfree_request(cqr, startdev);
			return ERR_PTR(-EAGAIN);
		}
		idaws = (unsigned long *) (cqr->data +
					   sizeof(struct DE_eckd_data));
	}
	/* Build locate_record+read/write/ccws. */
	LO_data = (struct LO_eckd_data *) (idaws + cidaw);
	recid = first_rec;
	if (private->uses_cdl == 0 || recid > 2*blk_per_trk) {
		/* Only standard blocks so there is just one locate record. */
		ccw[-1].flags |= CCW_FLAG_CC;
		locate_record(ccw++, LO_data++, first_trk, first_offs + 1,
			      last_rec - recid + 1, cmd, basedev, blksize);
	}
	rq_for_each_segment(bv, req, iter) {
		dst = page_address(bv->bv_page) + bv->bv_offset;
		if (dasd_page_cache) {
			char *copy = kmem_cache_alloc(dasd_page_cache,
						      GFP_DMA | __GFP_NOWARN);
			if (copy && rq_data_dir(req) == WRITE)
				memcpy(copy + bv->bv_offset, dst, bv->bv_len);
			if (copy)
				dst = copy + bv->bv_offset;
		}
		for (off = 0; off < bv->bv_len; off += blksize) {
			sector_t trkid = recid;
			unsigned int recoffs = sector_div(trkid, blk_per_trk);
			rcmd = cmd;
			count = blksize;
			/* Locate record for cdl special block ? */
			if (private->uses_cdl && recid < 2*blk_per_trk) {
				if (dasd_eckd_cdl_special(blk_per_trk, recid)){
					rcmd |= 0x8;
					count = dasd_eckd_cdl_reclen(recid);
					if (count < blksize &&
					    rq_data_dir(req) == READ)
						memset(dst + count, 0xe5,
						       blksize - count);
				}
				ccw[-1].flags |= CCW_FLAG_CC;
				locate_record(ccw++, LO_data++,
					      trkid, recoffs + 1,
					      1, rcmd, basedev, count);
			}
			/* Locate record for standard blocks ? */
			if (private->uses_cdl && recid == 2*blk_per_trk) {
				ccw[-1].flags |= CCW_FLAG_CC;
				locate_record(ccw++, LO_data++,
					      trkid, recoffs + 1,
					      last_rec - recid + 1,
					      cmd, basedev, count);
			}
			/* Read/write ccw. */
			ccw[-1].flags |= CCW_FLAG_CC;
			ccw->cmd_code = rcmd;
			ccw->count = count;
			if (idal_is_needed(dst, blksize)) {
				ccw->cda = (__u32)(addr_t) idaws;
				ccw->flags = CCW_FLAG_IDA;
				idaws = idal_create_words(idaws, dst, blksize);
			} else {
				ccw->cda = (__u32)(addr_t) dst;
				ccw->flags = 0;
			}
			ccw++;
			dst += blksize;
			recid++;
		}
	}
	if (blk_noretry_request(req) ||
	    block->base->features & DASD_FEATURE_FAILFAST)
		set_bit(DASD_CQR_FLAGS_FAILFAST, &cqr->flags);
	cqr->startdev = startdev;
	cqr->memdev = startdev;
	cqr->block = block;
	cqr->expires = startdev->default_expires * HZ;	/* default 5 minutes */
	cqr->lpm = startdev->path_data.ppm;
	cqr->retries = 256;
	cqr->buildclk = get_clock();
	cqr->status = DASD_CQR_FILLED;
	return cqr;
}

static struct dasd_ccw_req *dasd_eckd_build_cp_cmd_track(
					       struct dasd_device *startdev,
					       struct dasd_block *block,
					       struct request *req,
					       sector_t first_rec,
					       sector_t last_rec,
					       sector_t first_trk,
					       sector_t last_trk,
					       unsigned int first_offs,
					       unsigned int last_offs,
					       unsigned int blk_per_trk,
					       unsigned int blksize)
{
	unsigned long *idaws;
	struct dasd_ccw_req *cqr;
	struct ccw1 *ccw;
	struct req_iterator iter;
	struct bio_vec *bv;
	char *dst, *idaw_dst;
	unsigned int cidaw, cplength, datasize;
	unsigned int tlf;
	sector_t recid;
	unsigned char cmd;
	struct dasd_device *basedev;
	unsigned int trkcount, count, count_to_trk_end;
	unsigned int idaw_len, seg_len, part_len, len_to_track_end;
	unsigned char new_track, end_idaw;
	sector_t trkid;
	unsigned int recoffs;

	basedev = block->base;
	if (rq_data_dir(req) == READ)
		cmd = DASD_ECKD_CCW_READ_TRACK_DATA;
	else if (rq_data_dir(req) == WRITE)
		cmd = DASD_ECKD_CCW_WRITE_TRACK_DATA;
	else
		return ERR_PTR(-EINVAL);

	/* Track based I/O needs IDAWs for each page, and not just for
	 * 64 bit addresses. We need additional idals for pages
	 * that get filled from two tracks, so we use the number
	 * of records as upper limit.
	 */
	cidaw = last_rec - first_rec + 1;
	trkcount = last_trk - first_trk + 1;

	/* 1x prefix + one read/write ccw per track */
	cplength = 1 + trkcount;

	/* on 31-bit we need space for two 32 bit addresses per page
	 * on 64-bit one 64 bit address
	 */
	datasize = sizeof(struct PFX_eckd_data) +
		cidaw * sizeof(unsigned long long);

	/* Allocate the ccw request. */
	cqr = dasd_smalloc_request(DASD_ECKD_MAGIC, cplength, datasize,
				   startdev);
	if (IS_ERR(cqr))
		return cqr;
	ccw = cqr->cpaddr;
	/* transfer length factor: how many bytes to read from the last track */
	if (first_trk == last_trk)
		tlf = last_offs - first_offs + 1;
	else
		tlf = last_offs + 1;
	tlf *= blksize;

	if (prefix_LRE(ccw++, cqr->data, first_trk,
		       last_trk, cmd, basedev, startdev,
		       1 /* format */, first_offs + 1,
		       trkcount, blksize,
		       tlf) == -EAGAIN) {
		/* Clock not in sync and XRC is enabled.
		 * Try again later.
		 */
		dasd_sfree_request(cqr, startdev);
		return ERR_PTR(-EAGAIN);
	}

	/*
	 * The translation of request into ccw programs must meet the
	 * following conditions:
	 * - all idaws but the first and the last must address full pages
	 *   (or 2K blocks on 31-bit)
	 * - the scope of a ccw and it's idal ends with the track boundaries
	 */
	idaws = (unsigned long *) (cqr->data + sizeof(struct PFX_eckd_data));
	recid = first_rec;
	new_track = 1;
	end_idaw = 0;
	len_to_track_end = 0;
	idaw_dst = NULL;
	idaw_len = 0;
	rq_for_each_segment(bv, req, iter) {
		dst = page_address(bv->bv_page) + bv->bv_offset;
		seg_len = bv->bv_len;
		while (seg_len) {
			if (new_track) {
				trkid = recid;
				recoffs = sector_div(trkid, blk_per_trk);
				count_to_trk_end = blk_per_trk - recoffs;
				count = min((last_rec - recid + 1),
					    (sector_t)count_to_trk_end);
				len_to_track_end = count * blksize;
				ccw[-1].flags |= CCW_FLAG_CC;
				ccw->cmd_code = cmd;
				ccw->count = len_to_track_end;
				ccw->cda = (__u32)(addr_t)idaws;
				ccw->flags = CCW_FLAG_IDA;
				ccw++;
				recid += count;
				new_track = 0;
				/* first idaw for a ccw may start anywhere */
				if (!idaw_dst)
					idaw_dst = dst;
			}
			/* If we start a new idaw, we must make sure that it
			 * starts on an IDA_BLOCK_SIZE boundary.
			 * If we continue an idaw, we must make sure that the
			 * current segment begins where the so far accumulated
			 * idaw ends
			 */
			if (!idaw_dst) {
				if (__pa(dst) & (IDA_BLOCK_SIZE-1)) {
					dasd_sfree_request(cqr, startdev);
					return ERR_PTR(-ERANGE);
				} else
					idaw_dst = dst;
			}
			if ((idaw_dst + idaw_len) != dst) {
				dasd_sfree_request(cqr, startdev);
				return ERR_PTR(-ERANGE);
			}
			part_len = min(seg_len, len_to_track_end);
			seg_len -= part_len;
			dst += part_len;
			idaw_len += part_len;
			len_to_track_end -= part_len;
			/* collected memory area ends on an IDA_BLOCK border,
			 * -> create an idaw
			 * idal_create_words will handle cases where idaw_len
			 * is larger then IDA_BLOCK_SIZE
			 */
			if (!(__pa(idaw_dst + idaw_len) & (IDA_BLOCK_SIZE-1)))
				end_idaw = 1;
			/* We also need to end the idaw at track end */
			if (!len_to_track_end) {
				new_track = 1;
				end_idaw = 1;
			}
			if (end_idaw) {
				idaws = idal_create_words(idaws, idaw_dst,
							  idaw_len);
				idaw_dst = NULL;
				idaw_len = 0;
				end_idaw = 0;
			}
		}
	}

	if (blk_noretry_request(req) ||
	    block->base->features & DASD_FEATURE_FAILFAST)
		set_bit(DASD_CQR_FLAGS_FAILFAST, &cqr->flags);
	cqr->startdev = startdev;
	cqr->memdev = startdev;
	cqr->block = block;
	cqr->expires = startdev->default_expires * HZ;	/* default 5 minutes */
	cqr->lpm = startdev->path_data.ppm;
	cqr->retries = 256;
	cqr->buildclk = get_clock();
	cqr->status = DASD_CQR_FILLED;
	return cqr;
}

static int prepare_itcw(struct itcw *itcw,
			unsigned int trk, unsigned int totrk, int cmd,
			struct dasd_device *basedev,
			struct dasd_device *startdev,
			unsigned int rec_on_trk, int count,
			unsigned int blksize,
			unsigned int total_data_size,
			unsigned int tlf,
			unsigned int blk_per_trk)
{
	struct PFX_eckd_data pfxdata;
	struct dasd_eckd_private *basepriv, *startpriv;
	struct DE_eckd_data *dedata;
	struct LRE_eckd_data *lredata;
	struct dcw *dcw;

	u32 begcyl, endcyl;
	u16 heads, beghead, endhead;
	u8 pfx_cmd;

	int rc = 0;
	int sector = 0;
	int dn, d;


	/* setup prefix data */
	basepriv = (struct dasd_eckd_private *) basedev->private;
	startpriv = (struct dasd_eckd_private *) startdev->private;
	dedata = &pfxdata.define_extent;
	lredata = &pfxdata.locate_record;

	memset(&pfxdata, 0, sizeof(pfxdata));
	pfxdata.format = 1; /* PFX with LRE */
	pfxdata.base_address = basepriv->ned->unit_addr;
	pfxdata.base_lss = basepriv->ned->ID;
	pfxdata.validity.define_extent = 1;

	/* private uid is kept up to date, conf_data may be outdated */
	if (startpriv->uid.type != UA_BASE_DEVICE) {
		pfxdata.validity.verify_base = 1;
		if (startpriv->uid.type == UA_HYPER_PAV_ALIAS)
			pfxdata.validity.hyper_pav = 1;
	}

	switch (cmd) {
	case DASD_ECKD_CCW_READ_TRACK_DATA:
		dedata->mask.perm = 0x1;
		dedata->attributes.operation = basepriv->attrib.operation;
		dedata->blk_size = blksize;
		dedata->ga_extended |= 0x42;
		lredata->operation.orientation = 0x0;
		lredata->operation.operation = 0x0C;
		lredata->auxiliary.check_bytes = 0x01;
		pfx_cmd = DASD_ECKD_CCW_PFX_READ;
		break;
	case DASD_ECKD_CCW_WRITE_TRACK_DATA:
		dedata->mask.perm = 0x02;
		dedata->attributes.operation = basepriv->attrib.operation;
		dedata->blk_size = blksize;
		rc = check_XRC_on_prefix(&pfxdata, basedev);
		dedata->ga_extended |= 0x42;
		lredata->operation.orientation = 0x0;
		lredata->operation.operation = 0x3F;
		lredata->extended_operation = 0x23;
		lredata->auxiliary.check_bytes = 0x2;
		pfx_cmd = DASD_ECKD_CCW_PFX;
		break;
	default:
		DBF_DEV_EVENT(DBF_ERR, basedev,
			      "prepare itcw, unknown opcode 0x%x", cmd);
		BUG();
		break;
	}
	if (rc)
		return rc;

	dedata->attributes.mode = 0x3;	/* ECKD */

	heads = basepriv->rdc_data.trk_per_cyl;
	begcyl = trk / heads;
	beghead = trk % heads;
	endcyl = totrk / heads;
	endhead = totrk % heads;

	/* check for sequential prestage - enhance cylinder range */
	if (dedata->attributes.operation == DASD_SEQ_PRESTAGE ||
	    dedata->attributes.operation == DASD_SEQ_ACCESS) {

		if (endcyl + basepriv->attrib.nr_cyl < basepriv->real_cyl)
			endcyl += basepriv->attrib.nr_cyl;
		else
			endcyl = (basepriv->real_cyl - 1);
	}

	set_ch_t(&dedata->beg_ext, begcyl, beghead);
	set_ch_t(&dedata->end_ext, endcyl, endhead);

	dedata->ep_format = 0x20; /* records per track is valid */
	dedata->ep_rec_per_track = blk_per_trk;

	if (rec_on_trk) {
		switch (basepriv->rdc_data.dev_type) {
		case 0x3390:
			dn = ceil_quot(blksize + 6, 232);
			d = 9 + ceil_quot(blksize + 6 * (dn + 1), 34);
			sector = (49 + (rec_on_trk - 1) * (10 + d)) / 8;
			break;
		case 0x3380:
			d = 7 + ceil_quot(blksize + 12, 32);
			sector = (39 + (rec_on_trk - 1) * (8 + d)) / 7;
			break;
		}
	}

	lredata->auxiliary.length_valid = 1;
	lredata->auxiliary.length_scope = 1;
	lredata->auxiliary.imbedded_ccw_valid = 1;
	lredata->length = tlf;
	lredata->imbedded_ccw = cmd;
	lredata->count = count;
	lredata->sector = sector;
	set_ch_t(&lredata->seek_addr, begcyl, beghead);
	lredata->search_arg.cyl = lredata->seek_addr.cyl;
	lredata->search_arg.head = lredata->seek_addr.head;
	lredata->search_arg.record = rec_on_trk;

	dcw = itcw_add_dcw(itcw, pfx_cmd, 0,
		     &pfxdata, sizeof(pfxdata), total_data_size);
	return IS_ERR(dcw) ? PTR_ERR(dcw) : 0;
}

static struct dasd_ccw_req *dasd_eckd_build_cp_tpm_track(
					       struct dasd_device *startdev,
					       struct dasd_block *block,
					       struct request *req,
					       sector_t first_rec,
					       sector_t last_rec,
					       sector_t first_trk,
					       sector_t last_trk,
					       unsigned int first_offs,
					       unsigned int last_offs,
					       unsigned int blk_per_trk,
					       unsigned int blksize)
{
	struct dasd_ccw_req *cqr;
	struct req_iterator iter;
	struct bio_vec *bv;
	char *dst;
	unsigned int trkcount, ctidaw;
	unsigned char cmd;
	struct dasd_device *basedev;
	unsigned int tlf;
	struct itcw *itcw;
	struct tidaw *last_tidaw = NULL;
	int itcw_op;
	size_t itcw_size;
	u8 tidaw_flags;
	unsigned int seg_len, part_len, len_to_track_end;
	unsigned char new_track;
	sector_t recid, trkid;
	unsigned int offs;
	unsigned int count, count_to_trk_end;

	basedev = block->base;
	if (rq_data_dir(req) == READ) {
		cmd = DASD_ECKD_CCW_READ_TRACK_DATA;
		itcw_op = ITCW_OP_READ;
	} else if (rq_data_dir(req) == WRITE) {
		cmd = DASD_ECKD_CCW_WRITE_TRACK_DATA;
		itcw_op = ITCW_OP_WRITE;
	} else
		return ERR_PTR(-EINVAL);

	/* trackbased I/O needs address all memory via TIDAWs,
	 * not just for 64 bit addresses. This allows us to map
	 * each segment directly to one tidaw.
	 * In the case of write requests, additional tidaws may
	 * be needed when a segment crosses a track boundary.
	 */
	trkcount = last_trk - first_trk + 1;
	ctidaw = 0;
	rq_for_each_segment(bv, req, iter) {
		++ctidaw;
	}
	if (rq_data_dir(req) == WRITE)
		ctidaw += (last_trk - first_trk);

	/* Allocate the ccw request. */
	itcw_size = itcw_calc_size(0, ctidaw, 0);
	cqr = dasd_smalloc_request(DASD_ECKD_MAGIC, 0, itcw_size, startdev);
	if (IS_ERR(cqr))
		return cqr;

	/* transfer length factor: how many bytes to read from the last track */
	if (first_trk == last_trk)
		tlf = last_offs - first_offs + 1;
	else
		tlf = last_offs + 1;
	tlf *= blksize;

	itcw = itcw_init(cqr->data, itcw_size, itcw_op, 0, ctidaw, 0);
	if (IS_ERR(itcw)) {
		dasd_sfree_request(cqr, startdev);
		return ERR_PTR(-EINVAL);
	}
	cqr->cpaddr = itcw_get_tcw(itcw);
	if (prepare_itcw(itcw, first_trk, last_trk,
			 cmd, basedev, startdev,
			 first_offs + 1,
			 trkcount, blksize,
			 (last_rec - first_rec + 1) * blksize,
			 tlf, blk_per_trk) == -EAGAIN) {
		/* Clock not in sync and XRC is enabled.
		 * Try again later.
		 */
		dasd_sfree_request(cqr, startdev);
		return ERR_PTR(-EAGAIN);
	}
	len_to_track_end = 0;
	/*
	 * A tidaw can address 4k of memory, but must not cross page boundaries
	 * We can let the block layer handle this by setting
	 * blk_queue_segment_boundary to page boundaries and
	 * blk_max_segment_size to page size when setting up the request queue.
	 * For write requests, a TIDAW must not cross track boundaries, because
	 * we have to set the CBC flag on the last tidaw for each track.
	 */
	if (rq_data_dir(req) == WRITE) {
		new_track = 1;
		recid = first_rec;
		rq_for_each_segment(bv, req, iter) {
			dst = page_address(bv->bv_page) + bv->bv_offset;
			seg_len = bv->bv_len;
			while (seg_len) {
				if (new_track) {
					trkid = recid;
					offs = sector_div(trkid, blk_per_trk);
					count_to_trk_end = blk_per_trk - offs;
					count = min((last_rec - recid + 1),
						    (sector_t)count_to_trk_end);
					len_to_track_end = count * blksize;
					recid += count;
					new_track = 0;
				}
				part_len = min(seg_len, len_to_track_end);
				seg_len -= part_len;
				len_to_track_end -= part_len;
				/* We need to end the tidaw at track end */
				if (!len_to_track_end) {
					new_track = 1;
					tidaw_flags = TIDAW_FLAGS_INSERT_CBC;
				} else
					tidaw_flags = 0;
				last_tidaw = itcw_add_tidaw(itcw, tidaw_flags,
							    dst, part_len);
				if (IS_ERR(last_tidaw))
					return ERR_PTR(-EINVAL);
				dst += part_len;
			}
		}
	} else {
		rq_for_each_segment(bv, req, iter) {
			dst = page_address(bv->bv_page) + bv->bv_offset;
			last_tidaw = itcw_add_tidaw(itcw, 0x00,
						    dst, bv->bv_len);
			if (IS_ERR(last_tidaw))
				return ERR_PTR(-EINVAL);
		}
	}
	last_tidaw->flags |= TIDAW_FLAGS_LAST;
	last_tidaw->flags &= ~TIDAW_FLAGS_INSERT_CBC;
	itcw_finalize(itcw);

	if (blk_noretry_request(req) ||
	    block->base->features & DASD_FEATURE_FAILFAST)
		set_bit(DASD_CQR_FLAGS_FAILFAST, &cqr->flags);
	cqr->cpmode = 1;
	cqr->startdev = startdev;
	cqr->memdev = startdev;
	cqr->block = block;
	cqr->expires = startdev->default_expires * HZ;	/* default 5 minutes */
	cqr->lpm = startdev->path_data.ppm;
	cqr->retries = 256;
	cqr->buildclk = get_clock();
	cqr->status = DASD_CQR_FILLED;
	return cqr;
}

static struct dasd_ccw_req *dasd_eckd_build_cp(struct dasd_device *startdev,
					       struct dasd_block *block,
					       struct request *req)
{
	int cmdrtd, cmdwtd;
	int use_prefix;
	int fcx_multitrack;
	struct dasd_eckd_private *private;
	struct dasd_device *basedev;
	sector_t first_rec, last_rec;
	sector_t first_trk, last_trk;
	unsigned int first_offs, last_offs;
	unsigned int blk_per_trk, blksize;
	int cdlspecial;
	unsigned int data_size;
	struct dasd_ccw_req *cqr;

	basedev = block->base;
	private = (struct dasd_eckd_private *) basedev->private;

	/* Calculate number of blocks/records per track. */
	blksize = block->bp_block;
	blk_per_trk = recs_per_track(&private->rdc_data, 0, blksize);
	if (blk_per_trk == 0)
		return ERR_PTR(-EINVAL);
	/* Calculate record id of first and last block. */
	first_rec = first_trk = blk_rq_pos(req) >> block->s2b_shift;
	first_offs = sector_div(first_trk, blk_per_trk);
	last_rec = last_trk =
		(blk_rq_pos(req) + blk_rq_sectors(req) - 1) >> block->s2b_shift;
	last_offs = sector_div(last_trk, blk_per_trk);
	cdlspecial = (private->uses_cdl && first_rec < 2*blk_per_trk);

	fcx_multitrack = private->features.feature[40] & 0x20;
	data_size = blk_rq_bytes(req);
	/* tpm write request add CBC data on each track boundary */
	if (rq_data_dir(req) == WRITE)
		data_size += (last_trk - first_trk) * 4;

	/* is read track data and write track data in command mode supported? */
	cmdrtd = private->features.feature[9] & 0x20;
	cmdwtd = private->features.feature[12] & 0x40;
	use_prefix = private->features.feature[8] & 0x01;

	cqr = NULL;
	if (cdlspecial || dasd_page_cache) {
		/* do nothing, just fall through to the cmd mode single case */
	} else if ((data_size <= private->fcx_max_data)
		   && (fcx_multitrack || (first_trk == last_trk))) {
		cqr = dasd_eckd_build_cp_tpm_track(startdev, block, req,
						    first_rec, last_rec,
						    first_trk, last_trk,
						    first_offs, last_offs,
						    blk_per_trk, blksize);
		if (IS_ERR(cqr) && (PTR_ERR(cqr) != -EAGAIN) &&
		    (PTR_ERR(cqr) != -ENOMEM))
			cqr = NULL;
	} else if (use_prefix &&
		   (((rq_data_dir(req) == READ) && cmdrtd) ||
		    ((rq_data_dir(req) == WRITE) && cmdwtd))) {
		cqr = dasd_eckd_build_cp_cmd_track(startdev, block, req,
						   first_rec, last_rec,
						   first_trk, last_trk,
						   first_offs, last_offs,
						   blk_per_trk, blksize);
		if (IS_ERR(cqr) && (PTR_ERR(cqr) != -EAGAIN) &&
		    (PTR_ERR(cqr) != -ENOMEM))
			cqr = NULL;
	}
	if (!cqr)
		cqr = dasd_eckd_build_cp_cmd_single(startdev, block, req,
						    first_rec, last_rec,
						    first_trk, last_trk,
						    first_offs, last_offs,
						    blk_per_trk, blksize);
	return cqr;
}

static struct dasd_ccw_req *dasd_raw_build_cp(struct dasd_device *startdev,
					       struct dasd_block *block,
					       struct request *req)
{
	unsigned long *idaws;
	struct dasd_device *basedev;
	struct dasd_ccw_req *cqr;
	struct ccw1 *ccw;
	struct req_iterator iter;
	struct bio_vec *bv;
	char *dst;
	unsigned char cmd;
	unsigned int trkcount;
	unsigned int seg_len, len_to_track_end;
	unsigned int first_offs;
	unsigned int cidaw, cplength, datasize;
	sector_t first_trk, last_trk;
	unsigned int pfx_datasize;

	/*
	 * raw track access needs to be mutiple of 64k and on 64k boundary
	 */
	if ((blk_rq_pos(req) % DASD_RAW_SECTORS_PER_TRACK) != 0) {
		cqr = ERR_PTR(-EINVAL);
		goto out;
	}
	if (((blk_rq_pos(req) + blk_rq_sectors(req)) %
	     DASD_RAW_SECTORS_PER_TRACK) != 0) {
		cqr = ERR_PTR(-EINVAL);
		goto out;
	}

	first_trk = blk_rq_pos(req) / DASD_RAW_SECTORS_PER_TRACK;
	last_trk = (blk_rq_pos(req) + blk_rq_sectors(req) - 1) /
		DASD_RAW_SECTORS_PER_TRACK;
	trkcount = last_trk - first_trk + 1;
	first_offs = 0;
	basedev = block->base;

	if (rq_data_dir(req) == READ)
		cmd = DASD_ECKD_CCW_READ_TRACK;
	else if (rq_data_dir(req) == WRITE)
		cmd = DASD_ECKD_CCW_WRITE_FULL_TRACK;
	else {
		cqr = ERR_PTR(-EINVAL);
		goto out;
	}

	/*
	 * Raw track based I/O needs IDAWs for each page,
	 * and not just for 64 bit addresses.
	 */
	cidaw = trkcount * DASD_RAW_BLOCK_PER_TRACK;

	/* 1x prefix + one read/write ccw per track */
	cplength = 1 + trkcount;

	/*
	 * struct PFX_eckd_data has up to 2 byte as extended parameter
	 * this is needed for write full track and has to be mentioned
	 * separately
	 * add 8 instead of 2 to keep 8 byte boundary
	 */
	pfx_datasize = sizeof(struct PFX_eckd_data) + 8;

	datasize = pfx_datasize + cidaw * sizeof(unsigned long long);

	/* Allocate the ccw request. */
	cqr = dasd_smalloc_request(DASD_ECKD_MAGIC, cplength,
				   datasize, startdev);
	if (IS_ERR(cqr))
		goto out;
	ccw = cqr->cpaddr;

	if (prefix_LRE(ccw++, cqr->data, first_trk, last_trk, cmd,
		       basedev, startdev, 1 /* format */, first_offs + 1,
		       trkcount, 0, 0) == -EAGAIN) {
		/* Clock not in sync and XRC is enabled.
		 * Try again later.
		 */
		dasd_sfree_request(cqr, startdev);
		cqr = ERR_PTR(-EAGAIN);
		goto out;
	}

	idaws = (unsigned long *)(cqr->data + pfx_datasize);

	len_to_track_end = 0;

	rq_for_each_segment(bv, req, iter) {
		dst = page_address(bv->bv_page) + bv->bv_offset;
		seg_len = bv->bv_len;
		if (!len_to_track_end) {
			ccw[-1].flags |= CCW_FLAG_CC;
			ccw->cmd_code = cmd;
			/* maximum 3390 track size */
			ccw->count = 57326;
			/* 64k map to one track */
			len_to_track_end = 65536;
			ccw->cda = (__u32)(addr_t)idaws;
			ccw->flags |= CCW_FLAG_IDA;
			ccw->flags |= CCW_FLAG_SLI;
			ccw++;
		}
		len_to_track_end -= seg_len;
		idaws = idal_create_words(idaws, dst, seg_len);
	}

	if (blk_noretry_request(req) ||
	    block->base->features & DASD_FEATURE_FAILFAST)
		set_bit(DASD_CQR_FLAGS_FAILFAST, &cqr->flags);
	cqr->startdev = startdev;
	cqr->memdev = startdev;
	cqr->block = block;
	cqr->expires = startdev->default_expires * HZ;
	cqr->lpm = startdev->path_data.ppm;
	cqr->retries = 256;
	cqr->buildclk = get_clock();
	cqr->status = DASD_CQR_FILLED;

	if (IS_ERR(cqr) && PTR_ERR(cqr) != -EAGAIN)
		cqr = NULL;
out:
	return cqr;
}


static int
dasd_eckd_free_cp(struct dasd_ccw_req *cqr, struct request *req)
{
	struct dasd_eckd_private *private;
	struct ccw1 *ccw;
	struct req_iterator iter;
	struct bio_vec *bv;
	char *dst, *cda;
	unsigned int blksize, blk_per_trk, off;
	sector_t recid;
	int status;

	if (!dasd_page_cache)
		goto out;
	private = (struct dasd_eckd_private *) cqr->block->base->private;
	blksize = cqr->block->bp_block;
	blk_per_trk = recs_per_track(&private->rdc_data, 0, blksize);
	recid = blk_rq_pos(req) >> cqr->block->s2b_shift;
	ccw = cqr->cpaddr;
	/* Skip over define extent & locate record. */
	ccw++;
	if (private->uses_cdl == 0 || recid > 2*blk_per_trk)
		ccw++;
	rq_for_each_segment(bv, req, iter) {
		dst = page_address(bv->bv_page) + bv->bv_offset;
		for (off = 0; off < bv->bv_len; off += blksize) {
			/* Skip locate record. */
			if (private->uses_cdl && recid <= 2*blk_per_trk)
				ccw++;
			if (dst) {
				if (ccw->flags & CCW_FLAG_IDA)
					cda = *((char **)((addr_t) ccw->cda));
				else
					cda = (char *)((addr_t) ccw->cda);
				if (dst != cda) {
					if (rq_data_dir(req) == READ)
						memcpy(dst, cda, bv->bv_len);
					kmem_cache_free(dasd_page_cache,
					    (void *)((addr_t)cda & PAGE_MASK));
				}
				dst = NULL;
			}
			ccw++;
			recid++;
		}
	}
out:
	status = cqr->status == DASD_CQR_DONE;
	dasd_sfree_request(cqr, cqr->memdev);
	return status;
}

/*
 * Modify ccw/tcw in cqr so it can be started on a base device.
 *
 * Note that this is not enough to restart the cqr!
 * Either reset cqr->startdev as well (summary unit check handling)
 * or restart via separate cqr (as in ERP handling).
 */
void dasd_eckd_reset_ccw_to_base_io(struct dasd_ccw_req *cqr)
{
	struct ccw1 *ccw;
	struct PFX_eckd_data *pfxdata;
	struct tcw *tcw;
	struct tccb *tccb;
	struct dcw *dcw;

	if (cqr->cpmode == 1) {
		tcw = cqr->cpaddr;
		tccb = tcw_get_tccb(tcw);
		dcw = (struct dcw *)&tccb->tca[0];
		pfxdata = (struct PFX_eckd_data *)&dcw->cd[0];
		pfxdata->validity.verify_base = 0;
		pfxdata->validity.hyper_pav = 0;
	} else {
		ccw = cqr->cpaddr;
		pfxdata = cqr->data;
		if (ccw->cmd_code == DASD_ECKD_CCW_PFX) {
			pfxdata->validity.verify_base = 0;
			pfxdata->validity.hyper_pav = 0;
		}
	}
}

#define DASD_ECKD_CHANQ_MAX_SIZE 4

static struct dasd_ccw_req *dasd_eckd_build_alias_cp(struct dasd_device *base,
						     struct dasd_block *block,
						     struct request *req)
{
	struct dasd_eckd_private *private;
	struct dasd_device *startdev;
	unsigned long flags;
	struct dasd_ccw_req *cqr;

	startdev = dasd_alias_get_start_dev(base);
	if (!startdev)
		startdev = base;
	private = (struct dasd_eckd_private *) startdev->private;
	if (private->count >= DASD_ECKD_CHANQ_MAX_SIZE)
		return ERR_PTR(-EBUSY);

	spin_lock_irqsave(get_ccwdev_lock(startdev->cdev), flags);
	private->count++;
	if ((base->features & DASD_FEATURE_USERAW))
		cqr = dasd_raw_build_cp(startdev, block, req);
	else
		cqr = dasd_eckd_build_cp(startdev, block, req);
	if (IS_ERR(cqr))
		private->count--;
	spin_unlock_irqrestore(get_ccwdev_lock(startdev->cdev), flags);
	return cqr;
}

static int dasd_eckd_free_alias_cp(struct dasd_ccw_req *cqr,
				   struct request *req)
{
	struct dasd_eckd_private *private;
	unsigned long flags;

	spin_lock_irqsave(get_ccwdev_lock(cqr->memdev->cdev), flags);
	private = (struct dasd_eckd_private *) cqr->memdev->private;
	private->count--;
	spin_unlock_irqrestore(get_ccwdev_lock(cqr->memdev->cdev), flags);
	return dasd_eckd_free_cp(cqr, req);
}

static int
dasd_eckd_fill_info(struct dasd_device * device,
		    struct dasd_information2_t * info)
{
	struct dasd_eckd_private *private;

	private = (struct dasd_eckd_private *) device->private;
	info->label_block = 2;
	info->FBA_layout = private->uses_cdl ? 0 : 1;
	info->format = private->uses_cdl ? DASD_FORMAT_CDL : DASD_FORMAT_LDL;
	info->characteristics_size = sizeof(struct dasd_eckd_characteristics);
	memcpy(info->characteristics, &private->rdc_data,
	       sizeof(struct dasd_eckd_characteristics));
	info->confdata_size = min((unsigned long)private->conf_len,
				  sizeof(info->configuration_data));
	memcpy(info->configuration_data, private->conf_data,
	       info->confdata_size);
	return 0;
}

/*
 * SECTION: ioctl functions for eckd devices.
 */

/*
 * Release device ioctl.
 * Buils a channel programm to releases a prior reserved
 * (see dasd_eckd_reserve) device.
 */
static int
dasd_eckd_release(struct dasd_device *device)
{
	struct dasd_ccw_req *cqr;
	int rc;
	struct ccw1 *ccw;
	int useglobal;

	if (!capable(CAP_SYS_ADMIN))
		return -EACCES;

	useglobal = 0;
	cqr = dasd_smalloc_request(DASD_ECKD_MAGIC, 1, 32, device);
	if (IS_ERR(cqr)) {
		mutex_lock(&dasd_reserve_mutex);
		useglobal = 1;
		cqr = &dasd_reserve_req->cqr;
		memset(cqr, 0, sizeof(*cqr));
		memset(&dasd_reserve_req->ccw, 0,
		       sizeof(dasd_reserve_req->ccw));
		cqr->cpaddr = &dasd_reserve_req->ccw;
		cqr->data = &dasd_reserve_req->data;
		cqr->magic = DASD_ECKD_MAGIC;
	}
	ccw = cqr->cpaddr;
	ccw->cmd_code = DASD_ECKD_CCW_RELEASE;
	ccw->flags |= CCW_FLAG_SLI;
	ccw->count = 32;
	ccw->cda = (__u32)(addr_t) cqr->data;
	cqr->startdev = device;
	cqr->memdev = device;
	clear_bit(DASD_CQR_FLAGS_USE_ERP, &cqr->flags);
	set_bit(DASD_CQR_FLAGS_FAILFAST, &cqr->flags);
	cqr->retries = 2;	/* set retry counter to enable basic ERP */
	cqr->expires = 2 * HZ;
	cqr->buildclk = get_clock();
	cqr->status = DASD_CQR_FILLED;

	rc = dasd_sleep_on_immediatly(cqr);
	if (!rc)
		clear_bit(DASD_FLAG_IS_RESERVED, &device->flags);

	if (useglobal)
		mutex_unlock(&dasd_reserve_mutex);
	else
		dasd_sfree_request(cqr, cqr->memdev);
	return rc;
}

/*
 * Reserve device ioctl.
 * Options are set to 'synchronous wait for interrupt' and
 * 'timeout the request'. This leads to a terminate IO if
 * the interrupt is outstanding for a certain time.
 */
static int
dasd_eckd_reserve(struct dasd_device *device)
{
	struct dasd_ccw_req *cqr;
	int rc;
	struct ccw1 *ccw;
	int useglobal;

	if (!capable(CAP_SYS_ADMIN))
		return -EACCES;

	useglobal = 0;
	cqr = dasd_smalloc_request(DASD_ECKD_MAGIC, 1, 32, device);
	if (IS_ERR(cqr)) {
		mutex_lock(&dasd_reserve_mutex);
		useglobal = 1;
		cqr = &dasd_reserve_req->cqr;
		memset(cqr, 0, sizeof(*cqr));
		memset(&dasd_reserve_req->ccw, 0,
		       sizeof(dasd_reserve_req->ccw));
		cqr->cpaddr = &dasd_reserve_req->ccw;
		cqr->data = &dasd_reserve_req->data;
		cqr->magic = DASD_ECKD_MAGIC;
	}
	ccw = cqr->cpaddr;
	ccw->cmd_code = DASD_ECKD_CCW_RESERVE;
	ccw->flags |= CCW_FLAG_SLI;
	ccw->count = 32;
	ccw->cda = (__u32)(addr_t) cqr->data;
	cqr->startdev = device;
	cqr->memdev = device;
	clear_bit(DASD_CQR_FLAGS_USE_ERP, &cqr->flags);
	set_bit(DASD_CQR_FLAGS_FAILFAST, &cqr->flags);
	cqr->retries = 2;	/* set retry counter to enable basic ERP */
	cqr->expires = 2 * HZ;
	cqr->buildclk = get_clock();
	cqr->status = DASD_CQR_FILLED;

	rc = dasd_sleep_on_immediatly(cqr);
	if (!rc)
		set_bit(DASD_FLAG_IS_RESERVED, &device->flags);

	if (useglobal)
		mutex_unlock(&dasd_reserve_mutex);
	else
		dasd_sfree_request(cqr, cqr->memdev);
	return rc;
}

/*
 * Steal lock ioctl - unconditional reserve device.
 * Buils a channel programm to break a device's reservation.
 * (unconditional reserve)
 */
static int
dasd_eckd_steal_lock(struct dasd_device *device)
{
	struct dasd_ccw_req *cqr;
	int rc;
	struct ccw1 *ccw;
	int useglobal;

	if (!capable(CAP_SYS_ADMIN))
		return -EACCES;

	useglobal = 0;
	cqr = dasd_smalloc_request(DASD_ECKD_MAGIC, 1, 32, device);
	if (IS_ERR(cqr)) {
		mutex_lock(&dasd_reserve_mutex);
		useglobal = 1;
		cqr = &dasd_reserve_req->cqr;
		memset(cqr, 0, sizeof(*cqr));
		memset(&dasd_reserve_req->ccw, 0,
		       sizeof(dasd_reserve_req->ccw));
		cqr->cpaddr = &dasd_reserve_req->ccw;
		cqr->data = &dasd_reserve_req->data;
		cqr->magic = DASD_ECKD_MAGIC;
	}
	ccw = cqr->cpaddr;
	ccw->cmd_code = DASD_ECKD_CCW_SLCK;
	ccw->flags |= CCW_FLAG_SLI;
	ccw->count = 32;
	ccw->cda = (__u32)(addr_t) cqr->data;
	cqr->startdev = device;
	cqr->memdev = device;
	clear_bit(DASD_CQR_FLAGS_USE_ERP, &cqr->flags);
	set_bit(DASD_CQR_FLAGS_FAILFAST, &cqr->flags);
	cqr->retries = 2;	/* set retry counter to enable basic ERP */
	cqr->expires = 2 * HZ;
	cqr->buildclk = get_clock();
	cqr->status = DASD_CQR_FILLED;

	rc = dasd_sleep_on_immediatly(cqr);
	if (!rc)
		set_bit(DASD_FLAG_IS_RESERVED, &device->flags);

	if (useglobal)
		mutex_unlock(&dasd_reserve_mutex);
	else
		dasd_sfree_request(cqr, cqr->memdev);
	return rc;
}

/*
 * SNID - Sense Path Group ID
 * This ioctl may be used in situations where I/O is stalled due to
 * a reserve, so if the normal dasd_smalloc_request fails, we use the
 * preallocated dasd_reserve_req.
 */
static int dasd_eckd_snid(struct dasd_device *device,
			  void __user *argp)
{
	struct dasd_ccw_req *cqr;
	int rc;
	struct ccw1 *ccw;
	int useglobal;
	struct dasd_snid_ioctl_data usrparm;

	if (!capable(CAP_SYS_ADMIN))
		return -EACCES;

	if (copy_from_user(&usrparm, argp, sizeof(usrparm)))
		return -EFAULT;

	useglobal = 0;
	cqr = dasd_smalloc_request(DASD_ECKD_MAGIC, 1,
				   sizeof(struct dasd_snid_data), device);
	if (IS_ERR(cqr)) {
		mutex_lock(&dasd_reserve_mutex);
		useglobal = 1;
		cqr = &dasd_reserve_req->cqr;
		memset(cqr, 0, sizeof(*cqr));
		memset(&dasd_reserve_req->ccw, 0,
		       sizeof(dasd_reserve_req->ccw));
		cqr->cpaddr = &dasd_reserve_req->ccw;
		cqr->data = &dasd_reserve_req->data;
		cqr->magic = DASD_ECKD_MAGIC;
	}
	ccw = cqr->cpaddr;
	ccw->cmd_code = DASD_ECKD_CCW_SNID;
	ccw->flags |= CCW_FLAG_SLI;
	ccw->count = 12;
	ccw->cda = (__u32)(addr_t) cqr->data;
	cqr->startdev = device;
	cqr->memdev = device;
	clear_bit(DASD_CQR_FLAGS_USE_ERP, &cqr->flags);
	set_bit(DASD_CQR_FLAGS_FAILFAST, &cqr->flags);
	set_bit(DASD_CQR_ALLOW_SLOCK, &cqr->flags);
	cqr->retries = 5;
	cqr->expires = 10 * HZ;
	cqr->buildclk = get_clock();
	cqr->status = DASD_CQR_FILLED;
	cqr->lpm = usrparm.path_mask;

	rc = dasd_sleep_on_immediatly(cqr);
	/* verify that I/O processing didn't modify the path mask */
	if (!rc && usrparm.path_mask && (cqr->lpm != usrparm.path_mask))
		rc = -EIO;
	if (!rc) {
		usrparm.data = *((struct dasd_snid_data *)cqr->data);
		if (copy_to_user(argp, &usrparm, sizeof(usrparm)))
			rc = -EFAULT;
	}

	if (useglobal)
		mutex_unlock(&dasd_reserve_mutex);
	else
		dasd_sfree_request(cqr, cqr->memdev);
	return rc;
}

/*
 * Read performance statistics
 */
static int
dasd_eckd_performance(struct dasd_device *device, void __user *argp)
{
	struct dasd_psf_prssd_data *prssdp;
	struct dasd_rssd_perf_stats_t *stats;
	struct dasd_ccw_req *cqr;
	struct ccw1 *ccw;
	int rc;

	cqr = dasd_smalloc_request(DASD_ECKD_MAGIC, 1 /* PSF */  + 1 /* RSSD */,
				   (sizeof(struct dasd_psf_prssd_data) +
				    sizeof(struct dasd_rssd_perf_stats_t)),
				   device);
	if (IS_ERR(cqr)) {
		DBF_DEV_EVENT(DBF_WARNING, device, "%s",
			    "Could not allocate initialization request");
		return PTR_ERR(cqr);
	}
	cqr->startdev = device;
	cqr->memdev = device;
	cqr->retries = 0;
	clear_bit(DASD_CQR_FLAGS_USE_ERP, &cqr->flags);
	cqr->expires = 10 * HZ;

	/* Prepare for Read Subsystem Data */
	prssdp = (struct dasd_psf_prssd_data *) cqr->data;
	memset(prssdp, 0, sizeof(struct dasd_psf_prssd_data));
	prssdp->order = PSF_ORDER_PRSSD;
	prssdp->suborder = 0x01;	/* Performance Statistics */
	prssdp->varies[1] = 0x01;	/* Perf Statistics for the Subsystem */

	ccw = cqr->cpaddr;
	ccw->cmd_code = DASD_ECKD_CCW_PSF;
	ccw->count = sizeof(struct dasd_psf_prssd_data);
	ccw->flags |= CCW_FLAG_CC;
	ccw->cda = (__u32)(addr_t) prssdp;

	/* Read Subsystem Data - Performance Statistics */
	stats = (struct dasd_rssd_perf_stats_t *) (prssdp + 1);
	memset(stats, 0, sizeof(struct dasd_rssd_perf_stats_t));

	ccw++;
	ccw->cmd_code = DASD_ECKD_CCW_RSSD;
	ccw->count = sizeof(struct dasd_rssd_perf_stats_t);
	ccw->cda = (__u32)(addr_t) stats;

	cqr->buildclk = get_clock();
	cqr->status = DASD_CQR_FILLED;
	rc = dasd_sleep_on(cqr);
	if (rc == 0) {
		prssdp = (struct dasd_psf_prssd_data *) cqr->data;
		stats = (struct dasd_rssd_perf_stats_t *) (prssdp + 1);
		if (copy_to_user(argp, stats,
				 sizeof(struct dasd_rssd_perf_stats_t)))
			rc = -EFAULT;
	}
	dasd_sfree_request(cqr, cqr->memdev);
	return rc;
}

/*
 * Get attributes (cache operations)
 * Returnes the cache attributes used in Define Extend (DE).
 */
static int
dasd_eckd_get_attrib(struct dasd_device *device, void __user *argp)
{
	struct dasd_eckd_private *private =
		(struct dasd_eckd_private *)device->private;
	struct attrib_data_t attrib = private->attrib;
	int rc;

        if (!capable(CAP_SYS_ADMIN))
                return -EACCES;
	if (!argp)
                return -EINVAL;

	rc = 0;
	if (copy_to_user(argp, (long *) &attrib,
			 sizeof(struct attrib_data_t)))
		rc = -EFAULT;

	return rc;
}

/*
 * Set attributes (cache operations)
 * Stores the attributes for cache operation to be used in Define Extend (DE).
 */
static int
dasd_eckd_set_attrib(struct dasd_device *device, void __user *argp)
{
	struct dasd_eckd_private *private =
		(struct dasd_eckd_private *)device->private;
	struct attrib_data_t attrib;

	if (!capable(CAP_SYS_ADMIN))
		return -EACCES;
	if (!argp)
		return -EINVAL;

	if (copy_from_user(&attrib, argp, sizeof(struct attrib_data_t)))
		return -EFAULT;
	private->attrib = attrib;

	dev_info(&device->cdev->dev,
		 "The DASD cache mode was set to %x (%i cylinder prestage)\n",
		 private->attrib.operation, private->attrib.nr_cyl);
	return 0;
}

/*
 * Issue syscall I/O to EMC Symmetrix array.
 * CCWs are PSF and RSSD
 */
static int dasd_symm_io(struct dasd_device *device, void __user *argp)
{
	struct dasd_symmio_parms usrparm;
	char *psf_data, *rssd_result;
	struct dasd_ccw_req *cqr;
	struct ccw1 *ccw;
	char psf0, psf1;
	int rc;

	if (!capable(CAP_SYS_ADMIN) && !capable(CAP_SYS_RAWIO))
		return -EACCES;
	psf0 = psf1 = 0;

	/* Copy parms from caller */
	rc = -EFAULT;
	if (copy_from_user(&usrparm, argp, sizeof(usrparm)))
		goto out;
	if (is_compat_task() || sizeof(long) == 4) {
		/* Make sure pointers are sane even on 31 bit. */
		rc = -EINVAL;
		if ((usrparm.psf_data >> 32) != 0)
			goto out;
		if ((usrparm.rssd_result >> 32) != 0)
			goto out;
		usrparm.psf_data &= 0x7fffffffULL;
		usrparm.rssd_result &= 0x7fffffffULL;
	}
	/* alloc I/O data area */
	psf_data = kzalloc(usrparm.psf_data_len, GFP_KERNEL | GFP_DMA);
	rssd_result = kzalloc(usrparm.rssd_result_len, GFP_KERNEL | GFP_DMA);
	if (!psf_data || !rssd_result) {
		rc = -ENOMEM;
		goto out_free;
	}

	/* get syscall header from user space */
	rc = -EFAULT;
	if (copy_from_user(psf_data,
			   (void __user *)(unsigned long) usrparm.psf_data,
			   usrparm.psf_data_len))
		goto out_free;
	psf0 = psf_data[0];
	psf1 = psf_data[1];

	/* setup CCWs for PSF + RSSD */
	cqr = dasd_smalloc_request(DASD_ECKD_MAGIC, 2 , 0, device);
	if (IS_ERR(cqr)) {
		DBF_DEV_EVENT(DBF_WARNING, device, "%s",
			"Could not allocate initialization request");
		rc = PTR_ERR(cqr);
		goto out_free;
	}

	cqr->startdev = device;
	cqr->memdev = device;
	cqr->retries = 3;
	cqr->expires = 10 * HZ;
	cqr->buildclk = get_clock();
	cqr->status = DASD_CQR_FILLED;

	/* Build the ccws */
	ccw = cqr->cpaddr;

	/* PSF ccw */
	ccw->cmd_code = DASD_ECKD_CCW_PSF;
	ccw->count = usrparm.psf_data_len;
	ccw->flags |= CCW_FLAG_CC;
	ccw->cda = (__u32)(addr_t) psf_data;

	ccw++;

	/* RSSD ccw  */
	ccw->cmd_code = DASD_ECKD_CCW_RSSD;
	ccw->count = usrparm.rssd_result_len;
	ccw->flags = CCW_FLAG_SLI ;
	ccw->cda = (__u32)(addr_t) rssd_result;

	rc = dasd_sleep_on(cqr);
	if (rc)
		goto out_sfree;

	rc = -EFAULT;
	if (copy_to_user((void __user *)(unsigned long) usrparm.rssd_result,
			   rssd_result, usrparm.rssd_result_len))
		goto out_sfree;
	rc = 0;

out_sfree:
	dasd_sfree_request(cqr, cqr->memdev);
out_free:
	kfree(rssd_result);
	kfree(psf_data);
out:
	DBF_DEV_EVENT(DBF_WARNING, device,
		      "Symmetrix ioctl (0x%02x 0x%02x): rc=%d",
		      (int) psf0, (int) psf1, rc);
	return rc;
}

static int
dasd_eckd_ioctl(struct dasd_block *block, unsigned int cmd, void __user *argp)
{
	struct dasd_device *device = block->base;

	switch (cmd) {
	case BIODASDGATTR:
		return dasd_eckd_get_attrib(device, argp);
	case BIODASDSATTR:
		return dasd_eckd_set_attrib(device, argp);
	case BIODASDPSRD:
		return dasd_eckd_performance(device, argp);
	case BIODASDRLSE:
		return dasd_eckd_release(device);
	case BIODASDRSRV:
		return dasd_eckd_reserve(device);
	case BIODASDSLCK:
		return dasd_eckd_steal_lock(device);
	case BIODASDSNID:
		return dasd_eckd_snid(device, argp);
	case BIODASDSYMMIO:
		return dasd_symm_io(device, argp);
	default:
		return -ENOIOCTLCMD;
	}
}

/*
 * Dump the range of CCWs into 'page' buffer
 * and return number of printed chars.
 */
static int
dasd_eckd_dump_ccw_range(struct ccw1 *from, struct ccw1 *to, char *page)
{
	int len, count;
	char *datap;

	len = 0;
	while (from <= to) {
		len += sprintf(page + len, KERN_ERR PRINTK_HEADER
			       " CCW %p: %08X %08X DAT:",
			       from, ((int *) from)[0], ((int *) from)[1]);

		/* get pointer to data (consider IDALs) */
		if (from->flags & CCW_FLAG_IDA)
			datap = (char *) *((addr_t *) (addr_t) from->cda);
		else
			datap = (char *) ((addr_t) from->cda);

		/* dump data (max 32 bytes) */
		for (count = 0; count < from->count && count < 32; count++) {
			if (count % 8 == 0) len += sprintf(page + len, " ");
			if (count % 4 == 0) len += sprintf(page + len, " ");
			len += sprintf(page + len, "%02x", datap[count]);
		}
		len += sprintf(page + len, "\n");
		from++;
	}
	return len;
}

static void
dasd_eckd_dump_sense_dbf(struct dasd_device *device, struct irb *irb,
			 char *reason)
{
	u64 *sense;
	u64 *stat;

	sense = (u64 *) dasd_get_sense(irb);
	stat = (u64 *) &irb->scsw;
	if (sense) {
		DBF_DEV_EVENT(DBF_EMERG, device, "%s: %016llx %08x : "
			      "%016llx %016llx %016llx %016llx",
			      reason, *stat, *((u32 *) (stat + 1)),
			      sense[0], sense[1], sense[2], sense[3]);
	} else {
		DBF_DEV_EVENT(DBF_EMERG, device, "%s: %016llx %08x : %s",
			      reason, *stat, *((u32 *) (stat + 1)),
			      "NO VALID SENSE");
	}
}

/*
 * Print sense data and related channel program.
 * Parts are printed because printk buffer is only 1024 bytes.
 */
static void dasd_eckd_dump_sense_ccw(struct dasd_device *device,
				 struct dasd_ccw_req *req, struct irb *irb)
{
	char *page;
	struct ccw1 *first, *last, *fail, *from, *to;
	int len, sl, sct;

	page = (char *) get_zeroed_page(GFP_ATOMIC);
	if (page == NULL) {
		DBF_DEV_EVENT(DBF_WARNING, device, "%s",
			      "No memory to dump sense data\n");
		return;
	}
	/* dump the sense data */
	len = sprintf(page,  KERN_ERR PRINTK_HEADER
		      " I/O status report for device %s:\n",
		      dev_name(&device->cdev->dev));
	len += sprintf(page + len, KERN_ERR PRINTK_HEADER
		       " in req: %p CC:%02X FC:%02X AC:%02X SC:%02X DS:%02X "
		       "CS:%02X RC:%d\n",
		       req, scsw_cc(&irb->scsw), scsw_fctl(&irb->scsw),
		       scsw_actl(&irb->scsw), scsw_stctl(&irb->scsw),
		       scsw_dstat(&irb->scsw), scsw_cstat(&irb->scsw),
		       req ? req->intrc : 0);
	len += sprintf(page + len, KERN_ERR PRINTK_HEADER
		       " device %s: Failing CCW: %p\n",
		       dev_name(&device->cdev->dev),
		       (void *) (addr_t) irb->scsw.cmd.cpa);
	if (irb->esw.esw0.erw.cons) {
		for (sl = 0; sl < 4; sl++) {
			len += sprintf(page + len, KERN_ERR PRINTK_HEADER
				       " Sense(hex) %2d-%2d:",
				       (8 * sl), ((8 * sl) + 7));

			for (sct = 0; sct < 8; sct++) {
				len += sprintf(page + len, " %02x",
					       irb->ecw[8 * sl + sct]);
			}
			len += sprintf(page + len, "\n");
		}

		if (irb->ecw[27] & DASD_SENSE_BIT_0) {
			/* 24 Byte Sense Data */
			sprintf(page + len, KERN_ERR PRINTK_HEADER
				" 24 Byte: %x MSG %x, "
				"%s MSGb to SYSOP\n",
				irb->ecw[7] >> 4, irb->ecw[7] & 0x0f,
				irb->ecw[1] & 0x10 ? "" : "no");
		} else {
			/* 32 Byte Sense Data */
			sprintf(page + len, KERN_ERR PRINTK_HEADER
				" 32 Byte: Format: %x "
				"Exception class %x\n",
				irb->ecw[6] & 0x0f, irb->ecw[22] >> 4);
		}
	} else {
		sprintf(page + len, KERN_ERR PRINTK_HEADER
			" SORRY - NO VALID SENSE AVAILABLE\n");
	}
	printk("%s", page);

	if (req) {
		/* req == NULL for unsolicited interrupts */
		/* dump the Channel Program (max 140 Bytes per line) */
		/* Count CCW and print first CCWs (maximum 1024 % 140 = 7) */
		first = req->cpaddr;
		for (last = first; last->flags & (CCW_FLAG_CC | CCW_FLAG_DC); last++);
		to = min(first + 6, last);
		len = sprintf(page,  KERN_ERR PRINTK_HEADER
			      " Related CP in req: %p\n", req);
		dasd_eckd_dump_ccw_range(first, to, page + len);
		printk("%s", page);

		/* print failing CCW area (maximum 4) */
		/* scsw->cda is either valid or zero  */
		len = 0;
		from = ++to;
		fail = (struct ccw1 *)(addr_t)
				irb->scsw.cmd.cpa; /* failing CCW */
		if (from <  fail - 2) {
			from = fail - 2;     /* there is a gap - print header */
			len += sprintf(page, KERN_ERR PRINTK_HEADER "......\n");
		}
		to = min(fail + 1, last);
		len += dasd_eckd_dump_ccw_range(from, to, page + len);

		/* print last CCWs (maximum 2) */
		from = max(from, ++to);
		if (from < last - 1) {
			from = last - 1;     /* there is a gap - print header */
			len += sprintf(page + len, KERN_ERR PRINTK_HEADER "......\n");
		}
		len += dasd_eckd_dump_ccw_range(from, last, page + len);
		if (len > 0)
			printk("%s", page);
	}
	free_page((unsigned long) page);
}


/*
 * Print sense data from a tcw.
 */
static void dasd_eckd_dump_sense_tcw(struct dasd_device *device,
				 struct dasd_ccw_req *req, struct irb *irb)
{
	char *page;
	int len, sl, sct, residual;
	struct tsb *tsb;
	u8 *sense, *rcq;

	page = (char *) get_zeroed_page(GFP_ATOMIC);
	if (page == NULL) {
		DBF_DEV_EVENT(DBF_WARNING, device, " %s",
			    "No memory to dump sense data");
		return;
	}
	/* dump the sense data */
	len = sprintf(page,  KERN_ERR PRINTK_HEADER
		      " I/O status report for device %s:\n",
		      dev_name(&device->cdev->dev));
	len += sprintf(page + len, KERN_ERR PRINTK_HEADER
		       " in req: %p CC:%02X FC:%02X AC:%02X SC:%02X DS:%02X "
		       "CS:%02X fcxs:%02X schxs:%02X RC:%d\n",
		       req, scsw_cc(&irb->scsw), scsw_fctl(&irb->scsw),
		       scsw_actl(&irb->scsw), scsw_stctl(&irb->scsw),
		       scsw_dstat(&irb->scsw), scsw_cstat(&irb->scsw),
		       irb->scsw.tm.fcxs, irb->scsw.tm.schxs,
		       req ? req->intrc : 0);
	len += sprintf(page + len, KERN_ERR PRINTK_HEADER
		       " device %s: Failing TCW: %p\n",
		       dev_name(&device->cdev->dev),
		       (void *) (addr_t) irb->scsw.tm.tcw);

	tsb = NULL;
	sense = NULL;
	if (irb->scsw.tm.tcw && (irb->scsw.tm.fcxs & 0x01))
		tsb = tcw_get_tsb(
			(struct tcw *)(unsigned long)irb->scsw.tm.tcw);

	if (tsb) {
		len += sprintf(page + len, KERN_ERR PRINTK_HEADER
			       " tsb->length %d\n", tsb->length);
		len += sprintf(page + len, KERN_ERR PRINTK_HEADER
			       " tsb->flags %x\n", tsb->flags);
		len += sprintf(page + len, KERN_ERR PRINTK_HEADER
			       " tsb->dcw_offset %d\n", tsb->dcw_offset);
		len += sprintf(page + len, KERN_ERR PRINTK_HEADER
			       " tsb->count %d\n", tsb->count);
		residual = tsb->count - 28;
		len += sprintf(page + len, KERN_ERR PRINTK_HEADER
			       " residual %d\n", residual);

		switch (tsb->flags & 0x07) {
		case 1:	/* tsa_iostat */
			len += sprintf(page + len, KERN_ERR PRINTK_HEADER
			       " tsb->tsa.iostat.dev_time %d\n",
				       tsb->tsa.iostat.dev_time);
			len += sprintf(page + len, KERN_ERR PRINTK_HEADER
			       " tsb->tsa.iostat.def_time %d\n",
				       tsb->tsa.iostat.def_time);
			len += sprintf(page + len, KERN_ERR PRINTK_HEADER
			       " tsb->tsa.iostat.queue_time %d\n",
				       tsb->tsa.iostat.queue_time);
			len += sprintf(page + len, KERN_ERR PRINTK_HEADER
			       " tsb->tsa.iostat.dev_busy_time %d\n",
				       tsb->tsa.iostat.dev_busy_time);
			len += sprintf(page + len, KERN_ERR PRINTK_HEADER
			       " tsb->tsa.iostat.dev_act_time %d\n",
				       tsb->tsa.iostat.dev_act_time);
			sense = tsb->tsa.iostat.sense;
			break;
		case 2: /* ts_ddpc */
			len += sprintf(page + len, KERN_ERR PRINTK_HEADER
			       " tsb->tsa.ddpc.rc %d\n", tsb->tsa.ddpc.rc);
			for (sl = 0; sl < 2; sl++) {
				len += sprintf(page + len,
					       KERN_ERR PRINTK_HEADER
					       " tsb->tsa.ddpc.rcq %2d-%2d: ",
					       (8 * sl), ((8 * sl) + 7));
				rcq = tsb->tsa.ddpc.rcq;
				for (sct = 0; sct < 8; sct++) {
					len += sprintf(page + len, " %02x",
						       rcq[8 * sl + sct]);
				}
				len += sprintf(page + len, "\n");
			}
			sense = tsb->tsa.ddpc.sense;
			break;
		case 3: /* tsa_intrg */
			len += sprintf(page + len, KERN_ERR PRINTK_HEADER
				      " tsb->tsa.intrg.: not supportet yet \n");
			break;
		}

		if (sense) {
			for (sl = 0; sl < 4; sl++) {
				len += sprintf(page + len,
					       KERN_ERR PRINTK_HEADER
					       " Sense(hex) %2d-%2d:",
					       (8 * sl), ((8 * sl) + 7));
				for (sct = 0; sct < 8; sct++) {
					len += sprintf(page + len, " %02x",
						       sense[8 * sl + sct]);
				}
				len += sprintf(page + len, "\n");
			}

			if (sense[27] & DASD_SENSE_BIT_0) {
				/* 24 Byte Sense Data */
				sprintf(page + len, KERN_ERR PRINTK_HEADER
					" 24 Byte: %x MSG %x, "
					"%s MSGb to SYSOP\n",
					sense[7] >> 4, sense[7] & 0x0f,
					sense[1] & 0x10 ? "" : "no");
			} else {
				/* 32 Byte Sense Data */
				sprintf(page + len, KERN_ERR PRINTK_HEADER
					" 32 Byte: Format: %x "
					"Exception class %x\n",
					sense[6] & 0x0f, sense[22] >> 4);
			}
		} else {
			sprintf(page + len, KERN_ERR PRINTK_HEADER
				" SORRY - NO VALID SENSE AVAILABLE\n");
		}
	} else {
		sprintf(page + len, KERN_ERR PRINTK_HEADER
			" SORRY - NO TSB DATA AVAILABLE\n");
	}
	printk("%s", page);
	free_page((unsigned long) page);
}

static void dasd_eckd_dump_sense(struct dasd_device *device,
				 struct dasd_ccw_req *req, struct irb *irb)
{
	if (scsw_is_tm(&irb->scsw))
		dasd_eckd_dump_sense_tcw(device, req, irb);
	else
		dasd_eckd_dump_sense_ccw(device, req, irb);
}

static int dasd_eckd_pm_freeze(struct dasd_device *device)
{
	/*
	 * the device should be disconnected from our LCU structure
	 * on restore we will reconnect it and reread LCU specific
	 * information like PAV support that might have changed
	 */
	dasd_alias_remove_device(device);
	dasd_alias_disconnect_device_from_lcu(device);

	return 0;
}

static int dasd_eckd_restore_device(struct dasd_device *device)
{
	struct dasd_eckd_private *private;
	struct dasd_eckd_characteristics temp_rdc_data;
	int rc;
	struct dasd_uid temp_uid;
	unsigned long flags;

	private = (struct dasd_eckd_private *) device->private;

	/* Read Configuration Data */
	rc = dasd_eckd_read_conf(device);
	if (rc)
		goto out_err;

	dasd_eckd_get_uid(device, &temp_uid);
	/* Generate device unique id */
	rc = dasd_eckd_generate_uid(device);
	spin_lock_irqsave(get_ccwdev_lock(device->cdev), flags);
	if (memcmp(&private->uid, &temp_uid, sizeof(struct dasd_uid)) != 0)
		dev_err(&device->cdev->dev, "The UID of the DASD has "
			"changed\n");
	spin_unlock_irqrestore(get_ccwdev_lock(device->cdev), flags);
	if (rc)
		goto out_err;

	/* register lcu with alias handling, enable PAV if this is a new lcu */
	rc = dasd_alias_make_device_known_to_lcu(device);
	if (rc)
		return rc;
	dasd_eckd_validate_server(device);

	/* RE-Read Configuration Data */
	rc = dasd_eckd_read_conf(device);
	if (rc)
		goto out_err;

	/* Read Feature Codes */
	dasd_eckd_read_features(device);

	/* Read Device Characteristics */
	rc = dasd_generic_read_dev_chars(device, DASD_ECKD_MAGIC,
					 &temp_rdc_data, 64);
	if (rc) {
		DBF_EVENT_DEVID(DBF_WARNING, device->cdev,
				"Read device characteristic failed, rc=%d", rc);
		goto out_err;
	}
	spin_lock_irqsave(get_ccwdev_lock(device->cdev), flags);
	memcpy(&private->rdc_data, &temp_rdc_data, sizeof(temp_rdc_data));
	spin_unlock_irqrestore(get_ccwdev_lock(device->cdev), flags);

	/* add device to alias management */
	dasd_alias_add_device(device);

	return 0;

out_err:
	return -1;
}

static int dasd_eckd_reload_device(struct dasd_device *device)
{
	struct dasd_eckd_private *private;
	int rc, old_base;
	char print_uid[60];
	struct dasd_uid uid;
	unsigned long flags;

	private = (struct dasd_eckd_private *) device->private;

	spin_lock_irqsave(get_ccwdev_lock(device->cdev), flags);
	old_base = private->uid.base_unit_addr;
	spin_unlock_irqrestore(get_ccwdev_lock(device->cdev), flags);

	/* Read Configuration Data */
	rc = dasd_eckd_read_conf(device);
	if (rc)
		goto out_err;

	rc = dasd_eckd_generate_uid(device);
	if (rc)
		goto out_err;
	/*
	 * update unit address configuration and
	 * add device to alias management
	 */
	dasd_alias_update_add_device(device);

	dasd_eckd_get_uid(device, &uid);

	if (old_base != uid.base_unit_addr) {
		if (strlen(uid.vduit) > 0)
			snprintf(print_uid, sizeof(print_uid),
				 "%s.%s.%04x.%02x.%s", uid.vendor, uid.serial,
				 uid.ssid, uid.base_unit_addr, uid.vduit);
		else
			snprintf(print_uid, sizeof(print_uid),
				 "%s.%s.%04x.%02x", uid.vendor, uid.serial,
				 uid.ssid, uid.base_unit_addr);

		dev_info(&device->cdev->dev,
			 "An Alias device was reassigned to a new base device "
			 "with UID: %s\n", print_uid);
	}
	return 0;

out_err:
	return -1;
}

static struct ccw_driver dasd_eckd_driver = {
	.driver = {
		.name	= "dasd-eckd",
		.owner	= THIS_MODULE,
	},
	.ids	     = dasd_eckd_ids,
	.probe	     = dasd_eckd_probe,
	.remove      = dasd_generic_remove,
	.set_offline = dasd_generic_set_offline,
	.set_online  = dasd_eckd_set_online,
	.notify      = dasd_generic_notify,
	.path_event  = dasd_generic_path_event,
	.freeze      = dasd_generic_pm_freeze,
	.thaw	     = dasd_generic_restore_device,
	.restore     = dasd_generic_restore_device,
	.uc_handler  = dasd_generic_uc_handler,
	.int_class   = IOINT_DAS,
};

/*
 * max_blocks is dependent on the amount of storage that is available
 * in the static io buffer for each device. Currently each device has
 * 8192 bytes (=2 pages). For 64 bit one dasd_mchunkt_t structure has
 * 24 bytes, the struct dasd_ccw_req has 136 bytes and each block can use
 * up to 16 bytes (8 for the ccw and 8 for the idal pointer). In
 * addition we have one define extent ccw + 16 bytes of data and one
 * locate record ccw + 16 bytes of data. That makes:
 * (8192 - 24 - 136 - 8 - 16 - 8 - 16) / 16 = 499 blocks at maximum.
 * We want to fit two into the available memory so that we can immediately
 * start the next request if one finishes off. That makes 249.5 blocks
 * for one request. Give a little safety and the result is 240.
 */
static struct dasd_discipline dasd_eckd_discipline = {
	.owner = THIS_MODULE,
	.name = "ECKD",
	.ebcname = "ECKD",
	.max_blocks = 190,
	.check_device = dasd_eckd_check_characteristics,
	.uncheck_device = dasd_eckd_uncheck_device,
	.do_analysis = dasd_eckd_do_analysis,
	.verify_path = dasd_eckd_verify_path,
	.ready_to_online = dasd_eckd_ready_to_online,
	.online_to_ready = dasd_eckd_online_to_ready,
	.fill_geometry = dasd_eckd_fill_geometry,
	.start_IO = dasd_start_IO,
	.term_IO = dasd_term_IO,
	.handle_terminated_request = dasd_eckd_handle_terminated_request,
	.format_device = dasd_eckd_format_device,
	.erp_action = dasd_eckd_erp_action,
	.erp_postaction = dasd_eckd_erp_postaction,
	.check_for_device_change = dasd_eckd_check_for_device_change,
	.build_cp = dasd_eckd_build_alias_cp,
	.free_cp = dasd_eckd_free_alias_cp,
	.dump_sense = dasd_eckd_dump_sense,
	.dump_sense_dbf = dasd_eckd_dump_sense_dbf,
	.fill_info = dasd_eckd_fill_info,
	.ioctl = dasd_eckd_ioctl,
	.freeze = dasd_eckd_pm_freeze,
	.restore = dasd_eckd_restore_device,
	.reload = dasd_eckd_reload_device,
	.get_uid = dasd_eckd_get_uid,
	.kick_validate = dasd_eckd_kick_validate_server,
};

static int __init
dasd_eckd_init(void)
{
	int ret;

	ASCEBC(dasd_eckd_discipline.ebcname, 4);
	dasd_reserve_req = kmalloc(sizeof(*dasd_reserve_req),
				   GFP_KERNEL | GFP_DMA);
	if (!dasd_reserve_req)
		return -ENOMEM;
	path_verification_worker = kmalloc(sizeof(*path_verification_worker),
				   GFP_KERNEL | GFP_DMA);
	if (!path_verification_worker) {
		kfree(dasd_reserve_req);
		return -ENOMEM;
	}
	ret = ccw_driver_register(&dasd_eckd_driver);
	if (!ret)
		wait_for_device_probe();
	else {
		kfree(path_verification_worker);
		kfree(dasd_reserve_req);
	}
	return ret;
}

static void __exit
dasd_eckd_cleanup(void)
{
	ccw_driver_unregister(&dasd_eckd_driver);
	kfree(path_verification_worker);
	kfree(dasd_reserve_req);
}

module_init(dasd_eckd_init);
module_exit(dasd_eckd_cleanup);<|MERGE_RESOLUTION|>--- conflicted
+++ resolved
@@ -1125,7 +1125,6 @@
 
 			path_private.conf_data = NULL;
 			path_private.conf_len = 0;
-<<<<<<< HEAD
 		}
 		switch (dasd_eckd_path_access(conf_data, conf_len)) {
 		case 0x02:
@@ -1135,17 +1134,6 @@
 			path_data->ppm |= lpm;
 			break;
 		}
-=======
-		}
-		switch (dasd_eckd_path_access(conf_data, conf_len)) {
-		case 0x02:
-			path_data->npm |= lpm;
-			break;
-		case 0x03:
-			path_data->ppm |= lpm;
-			break;
-		}
->>>>>>> e2920638
 		path_data->opm |= lpm;
 
 		if (conf_data != private->conf_data)
