/*
 * Copyright 2016 Advanced Micro Devices, Inc.
 *
 * Permission is hereby granted, free of charge, to any person obtaining a
 * copy of this software and associated documentation files (the "Software"),
 * to deal in the Software without restriction, including without limitation
 * the rights to use, copy, modify, merge, publish, distribute, sublicense,
 * and/or sell copies of the Software, and to permit persons to whom the
 * Software is furnished to do so, subject to the following conditions:
 *
 * The above copyright notice and this permission notice shall be included in
 * all copies or substantial portions of the Software.
 *
 * THE SOFTWARE IS PROVIDED "AS IS", WITHOUT WARRANTY OF ANY KIND, EXPRESS OR
 * IMPLIED, INCLUDING BUT NOT LIMITED TO THE WARRANTIES OF MERCHANTABILITY,
 * FITNESS FOR A PARTICULAR PURPOSE AND NONINFRINGEMENT.  IN NO EVENT SHALL
 * THE COPYRIGHT HOLDER(S) OR AUTHOR(S) BE LIABLE FOR ANY CLAIM, DAMAGES OR
 * OTHER LIABILITY, WHETHER IN AN ACTION OF CONTRACT, TORT OR OTHERWISE,
 * ARISING FROM, OUT OF OR IN CONNECTION WITH THE SOFTWARE OR THE USE OR
 * OTHER DEALINGS IN THE SOFTWARE.
 *
 */

#ifndef __NBIO_V6_1_H__
#define __NBIO_V6_1_H__

#include "soc15_common.h"

<<<<<<< HEAD
extern const struct nbio_hdp_flush_reg nbio_v6_1_hdp_flush_reg;
extern const struct nbio_pcie_index_data nbio_v6_1_pcie_index_data;
int nbio_v6_1_init(struct amdgpu_device *adev);
u32 nbio_v6_1_get_atombios_scratch_regs(struct amdgpu_device *adev,
                                        uint32_t idx);
void nbio_v6_1_set_atombios_scratch_regs(struct amdgpu_device *adev,
                                         uint32_t idx, uint32_t val);
void nbio_v6_1_mc_access_enable(struct amdgpu_device *adev, bool enable);
void nbio_v6_1_hdp_flush(struct amdgpu_device *adev);
u32 nbio_v6_1_get_memsize(struct amdgpu_device *adev);
void nbio_v6_1_sdma_doorbell_range(struct amdgpu_device *adev, int instance,
				  bool use_doorbell, int doorbell_index);
void nbio_v6_1_enable_doorbell_aperture(struct amdgpu_device *adev,
					bool enable);
void nbio_v6_1_enable_doorbell_selfring_aperture(struct amdgpu_device *adev,
					bool enable);
void nbio_v6_1_ih_doorbell_range(struct amdgpu_device *adev,
				bool use_doorbell, int doorbell_index);
void nbio_v6_1_ih_control(struct amdgpu_device *adev);
u32 nbio_v6_1_get_rev_id(struct amdgpu_device *adev);
void nbio_v6_1_update_medium_grain_clock_gating(struct amdgpu_device *adev, bool enable);
void nbio_v6_1_update_medium_grain_light_sleep(struct amdgpu_device *adev, bool enable);
void nbio_v6_1_get_clockgating_state(struct amdgpu_device *adev, u32 *flags);
void nbio_v6_1_detect_hw_virt(struct amdgpu_device *adev);
void nbio_v6_1_init_registers(struct amdgpu_device *adev);
=======
extern const struct amdgpu_nbio_funcs nbio_v6_1_funcs;
>>>>>>> 661e50bc

#endif<|MERGE_RESOLUTION|>--- conflicted
+++ resolved
@@ -26,34 +26,6 @@
 
 #include "soc15_common.h"
 
-<<<<<<< HEAD
-extern const struct nbio_hdp_flush_reg nbio_v6_1_hdp_flush_reg;
-extern const struct nbio_pcie_index_data nbio_v6_1_pcie_index_data;
-int nbio_v6_1_init(struct amdgpu_device *adev);
-u32 nbio_v6_1_get_atombios_scratch_regs(struct amdgpu_device *adev,
-                                        uint32_t idx);
-void nbio_v6_1_set_atombios_scratch_regs(struct amdgpu_device *adev,
-                                         uint32_t idx, uint32_t val);
-void nbio_v6_1_mc_access_enable(struct amdgpu_device *adev, bool enable);
-void nbio_v6_1_hdp_flush(struct amdgpu_device *adev);
-u32 nbio_v6_1_get_memsize(struct amdgpu_device *adev);
-void nbio_v6_1_sdma_doorbell_range(struct amdgpu_device *adev, int instance,
-				  bool use_doorbell, int doorbell_index);
-void nbio_v6_1_enable_doorbell_aperture(struct amdgpu_device *adev,
-					bool enable);
-void nbio_v6_1_enable_doorbell_selfring_aperture(struct amdgpu_device *adev,
-					bool enable);
-void nbio_v6_1_ih_doorbell_range(struct amdgpu_device *adev,
-				bool use_doorbell, int doorbell_index);
-void nbio_v6_1_ih_control(struct amdgpu_device *adev);
-u32 nbio_v6_1_get_rev_id(struct amdgpu_device *adev);
-void nbio_v6_1_update_medium_grain_clock_gating(struct amdgpu_device *adev, bool enable);
-void nbio_v6_1_update_medium_grain_light_sleep(struct amdgpu_device *adev, bool enable);
-void nbio_v6_1_get_clockgating_state(struct amdgpu_device *adev, u32 *flags);
-void nbio_v6_1_detect_hw_virt(struct amdgpu_device *adev);
-void nbio_v6_1_init_registers(struct amdgpu_device *adev);
-=======
 extern const struct amdgpu_nbio_funcs nbio_v6_1_funcs;
->>>>>>> 661e50bc
 
 #endif