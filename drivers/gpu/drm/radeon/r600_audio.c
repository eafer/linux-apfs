/*
 * Copyright 2008 Advanced Micro Devices, Inc.
 * Copyright 2008 Red Hat Inc.
 * Copyright 2009 Christian König.
 *
 * Permission is hereby granted, free of charge, to any person obtaining a
 * copy of this software and associated documentation files (the "Software"),
 * to deal in the Software without restriction, including without limitation
 * the rights to use, copy, modify, merge, publish, distribute, sublicense,
 * and/or sell copies of the Software, and to permit persons to whom the
 * Software is furnished to do so, subject to the following conditions:
 *
 * The above copyright notice and this permission notice shall be included in
 * all copies or substantial portions of the Software.
 *
 * THE SOFTWARE IS PROVIDED "AS IS", WITHOUT WARRANTY OF ANY KIND, EXPRESS OR
 * IMPLIED, INCLUDING BUT NOT LIMITED TO THE WARRANTIES OF MERCHANTABILITY,
 * FITNESS FOR A PARTICULAR PURPOSE AND NONINFRINGEMENT.  IN NO EVENT SHALL
 * THE COPYRIGHT HOLDER(S) OR AUTHOR(S) BE LIABLE FOR ANY CLAIM, DAMAGES OR
 * OTHER LIABILITY, WHETHER IN AN ACTION OF CONTRACT, TORT OR OTHERWISE,
 * ARISING FROM, OUT OF OR IN CONNECTION WITH THE SOFTWARE OR THE USE OR
 * OTHER DEALINGS IN THE SOFTWARE.
 *
 * Authors: Christian König
 */
#include "drmP.h"
#include "radeon.h"
#include "radeon_reg.h"
#include "atom.h"

#define AUDIO_TIMER_INTERVALL 100 /* 1/10 sekund should be enough */

/*
 * check if the chipset is supported
 */
static int r600_audio_chipset_supported(struct radeon_device *rdev)
{
	return (rdev->family >= CHIP_R600 && rdev->family < CHIP_RV710)
		|| rdev->family == CHIP_RS600
		|| rdev->family == CHIP_RS690
		|| rdev->family == CHIP_RS740;
}

/*
 * current number of channels
 */
static int r600_audio_channels(struct radeon_device *rdev)
{
	return (RREG32(R600_AUDIO_RATE_BPS_CHANNEL) & 0x7) + 1;
}

/*
 * current bits per sample
 */
static int r600_audio_bits_per_sample(struct radeon_device *rdev)
{
	uint32_t value = (RREG32(R600_AUDIO_RATE_BPS_CHANNEL) & 0xF0) >> 4;
	switch (value) {
	case 0x0: return  8;
	case 0x1: return 16;
	case 0x2: return 20;
	case 0x3: return 24;
	case 0x4: return 32;
	}

	DRM_ERROR("Unknown bits per sample 0x%x using 16 instead.\n", (int)value);

	return 16;
}

/*
 * current sampling rate in HZ
 */
static int r600_audio_rate(struct radeon_device *rdev)
{
	uint32_t value = RREG32(R600_AUDIO_RATE_BPS_CHANNEL);
	uint32_t result;

	if (value & 0x4000)
		result = 44100;
	else
		result = 48000;

	result *= ((value >> 11) & 0x7) + 1;
	result /= ((value >> 8) & 0x7) + 1;

	return result;
}

/*
 * iec 60958 status bits
 */
static uint8_t r600_audio_status_bits(struct radeon_device *rdev)
{
	return RREG32(R600_AUDIO_STATUS_BITS) & 0xff;
}

/*
 * iec 60958 category code
 */
static uint8_t r600_audio_category_code(struct radeon_device *rdev)
{
	return (RREG32(R600_AUDIO_STATUS_BITS) >> 8) & 0xff;
}

/*
 * update all hdmi interfaces with current audio parameters
 */
static void r600_audio_update_hdmi(unsigned long param)
{
	struct radeon_device *rdev = (struct radeon_device *)param;
	struct drm_device *dev = rdev->ddev;

	int channels = r600_audio_channels(rdev);
	int rate = r600_audio_rate(rdev);
	int bps = r600_audio_bits_per_sample(rdev);
	uint8_t status_bits = r600_audio_status_bits(rdev);
	uint8_t category_code = r600_audio_category_code(rdev);

	struct drm_encoder *encoder;
	int changes = 0;

	changes |= channels != rdev->audio_channels;
	changes |= rate != rdev->audio_rate;
	changes |= bps != rdev->audio_bits_per_sample;
	changes |= status_bits != rdev->audio_status_bits;
	changes |= category_code != rdev->audio_category_code;

	if (changes) {
		rdev->audio_channels = channels;
		rdev->audio_rate = rate;
		rdev->audio_bits_per_sample = bps;
		rdev->audio_status_bits = status_bits;
		rdev->audio_category_code = category_code;
	}

	list_for_each_entry(encoder, &dev->mode_config.encoder_list, head) {
		if (changes || r600_hdmi_buffer_status_changed(encoder))
			r600_hdmi_update_audio_settings(
				encoder, channels,
				rate, bps, status_bits,
				category_code);
	}

	mod_timer(&rdev->audio_timer,
		jiffies + msecs_to_jiffies(AUDIO_TIMER_INTERVALL));
}

/*
 * turn on/off audio engine
 */
static void r600_audio_engine_enable(struct radeon_device *rdev, bool enable)
{
	DRM_INFO("%s audio support", enable ? "Enabling" : "Disabling");
	WREG32_P(R600_AUDIO_ENABLE, enable ? 0x81000000 : 0x0, ~0x81000000);
}

/*
 * initialize the audio vars and register the update timer
 */
int r600_audio_init(struct radeon_device *rdev)
{
	if (!r600_audio_chipset_supported(rdev))
		return 0;

	r600_audio_engine_enable(rdev, radeon_audio);

	rdev->audio_channels = -1;
	rdev->audio_rate = -1;
	rdev->audio_bits_per_sample = -1;
	rdev->audio_status_bits = 0;
	rdev->audio_category_code = 0;

	setup_timer(
		&rdev->audio_timer,
		r600_audio_update_hdmi,
		(unsigned long)rdev);

	mod_timer(&rdev->audio_timer, jiffies + 1);

	return 0;
}

/*
 * determin how the encoders and audio interface is wired together
 */
int r600_audio_tmds_index(struct drm_encoder *encoder)
{
	struct drm_device *dev = encoder->dev;
	struct radeon_encoder *radeon_encoder = to_radeon_encoder(encoder);
	struct drm_encoder *other;

	switch (radeon_encoder->encoder_id) {
	case ENCODER_OBJECT_ID_INTERNAL_KLDSCP_TMDS1:
	case ENCODER_OBJECT_ID_INTERNAL_UNIPHY:
	case ENCODER_OBJECT_ID_INTERNAL_UNIPHY1:
		return 0;

	case ENCODER_OBJECT_ID_INTERNAL_LVTM1:
		/* special case check if an TMDS1 is present */
		list_for_each_entry(other, &dev->mode_config.encoder_list, head) {
			if (to_radeon_encoder(other)->encoder_id ==
				ENCODER_OBJECT_ID_INTERNAL_TMDS1)
				return 1;
		}
		return 0;

	case ENCODER_OBJECT_ID_INTERNAL_UNIPHY2:
	case ENCODER_OBJECT_ID_INTERNAL_KLDSCP_LVTMA:
		return 1;

	default:
		DRM_ERROR("Unsupported encoder type 0x%02X\n",
			  radeon_encoder->encoder_id);
		return -1;
	}
}

/*
 * atach the audio codec to the clock source of the encoder
 */
void r600_audio_set_clock(struct drm_encoder *encoder, int clock)
{
	struct drm_device *dev = encoder->dev;
	struct radeon_device *rdev = dev->dev_private;
	struct radeon_encoder *radeon_encoder = to_radeon_encoder(encoder);
	int base_rate = 48000;

	switch (radeon_encoder->encoder_id) {
	case ENCODER_OBJECT_ID_INTERNAL_KLDSCP_TMDS1:
	case ENCODER_OBJECT_ID_INTERNAL_LVTM1:
		WREG32_P(R600_AUDIO_TIMING, 0, ~0x301);
		break;

	case ENCODER_OBJECT_ID_INTERNAL_UNIPHY:
	case ENCODER_OBJECT_ID_INTERNAL_UNIPHY1:
	case ENCODER_OBJECT_ID_INTERNAL_UNIPHY2:
	case ENCODER_OBJECT_ID_INTERNAL_KLDSCP_LVTMA:
		WREG32_P(R600_AUDIO_TIMING, 0x100, ~0x301);
		break;

	default:
		DRM_ERROR("Unsupported encoder type 0x%02X\n",
			  radeon_encoder->encoder_id);
		return;
	}

	switch (r600_audio_tmds_index(encoder)) {
	case 0:
		WREG32(R600_AUDIO_PLL1_MUL, base_rate*50);
		WREG32(R600_AUDIO_PLL1_DIV, clock*100);
		WREG32(R600_AUDIO_CLK_SRCSEL, 0);
		break;

	case 1:
		WREG32(R600_AUDIO_PLL2_MUL, base_rate*50);
		WREG32(R600_AUDIO_PLL2_DIV, clock*100);
		WREG32(R600_AUDIO_CLK_SRCSEL, 1);
		break;
	}
}

/*
 * release the audio timer
 * TODO: How to do this correctly on SMP systems?
 */
void r600_audio_fini(struct radeon_device *rdev)
{
	if (!r600_audio_chipset_supported(rdev))
		return;

	del_timer(&rdev->audio_timer);
<<<<<<< HEAD
	WREG32_P(R600_AUDIO_ENABLE, 0x0, ~0x81000000);
=======

	r600_audio_engine_enable(rdev, false);
>>>>>>> 383be5d1
}<|MERGE_RESOLUTION|>--- conflicted
+++ resolved
@@ -270,10 +270,7 @@
 		return;
 
 	del_timer(&rdev->audio_timer);
-<<<<<<< HEAD
 	WREG32_P(R600_AUDIO_ENABLE, 0x0, ~0x81000000);
-=======
 
 	r600_audio_engine_enable(rdev, false);
->>>>>>> 383be5d1
 }