--- conflicted
+++ resolved
@@ -264,11 +264,7 @@
  * @processing_wait_list: Whether or not cmd_wait_list is being processed.
  * @ioctx_ring:    Send ring.
  * @ioctx_recv_ring: Receive I/O context ring.
-<<<<<<< HEAD
- * @list:          Node for insertion in the srpt_device.rch_list list.
-=======
  * @list:          Node in srpt_nexus.ch_list.
->>>>>>> 661e50bc
  * @cmd_wait_list: List of SCSI commands that arrived before the RTU event. This
  *                 list contains struct srpt_ioctx elements and is protected
  *                 against concurrent modification by the cm_id spinlock.
@@ -391,10 +387,7 @@
  * @srq:           Per-HCA SRQ (shared receive queue).
  * @cm_id:         Connection identifier.
  * @srq_size:      SRQ size.
-<<<<<<< HEAD
-=======
  * @sdev_mutex:	   Serializes use_srq changes.
->>>>>>> 661e50bc
  * @use_srq:       Whether or not to use SRQ.
  * @ioctx_ring:    Per-HCA SRQ.
  * @port:          Information about the ports owned by this HCA.
@@ -408,10 +401,7 @@
 	struct ib_srq		*srq;
 	struct ib_cm_id		*cm_id;
 	int			srq_size;
-<<<<<<< HEAD
-=======
 	struct mutex		sdev_mutex;
->>>>>>> 661e50bc
 	bool			use_srq;
 	struct srpt_recv_ioctx	**ioctx_ring;
 	struct srpt_port	port[2];
