/*
 * Copyright (c) 2016, The Linux Foundation. All rights reserved.
 *
 * This software is licensed under the terms of the GNU General Public
 * License version 2, as published by the Free Software Foundation, and
 * may be copied, distributed, and modified under those terms.
 *
 * This program is distributed in the hope that it will be useful,
 * but WITHOUT ANY WARRANTY; without even the implied warranty of
 * MERCHANTABILITY or FITNESS FOR A PARTICULAR PURPOSE.  See the
 * GNU General Public License for more details.
 */

#include <linux/clk.h>
#include <linux/slab.h>
#include <linux/bitops.h>
#include <linux/dma-mapping.h>
#include <linux/dmaengine.h>
#include <linux/module.h>
#include <linux/mtd/rawnand.h>
#include <linux/mtd/partitions.h>
#include <linux/of.h>
#include <linux/of_device.h>
#include <linux/delay.h>
#include <linux/dma/qcom_bam_dma.h>

/* NANDc reg offsets */
#define	NAND_FLASH_CMD			0x00
#define	NAND_ADDR0			0x04
#define	NAND_ADDR1			0x08
#define	NAND_FLASH_CHIP_SELECT		0x0c
#define	NAND_EXEC_CMD			0x10
#define	NAND_FLASH_STATUS		0x14
#define	NAND_BUFFER_STATUS		0x18
#define	NAND_DEV0_CFG0			0x20
#define	NAND_DEV0_CFG1			0x24
#define	NAND_DEV0_ECC_CFG		0x28
#define	NAND_DEV1_ECC_CFG		0x2c
#define	NAND_DEV1_CFG0			0x30
#define	NAND_DEV1_CFG1			0x34
#define	NAND_READ_ID			0x40
#define	NAND_READ_STATUS		0x44
#define	NAND_DEV_CMD0			0xa0
#define	NAND_DEV_CMD1			0xa4
#define	NAND_DEV_CMD2			0xa8
#define	NAND_DEV_CMD_VLD		0xac
#define	SFLASHC_BURST_CFG		0xe0
#define	NAND_ERASED_CW_DETECT_CFG	0xe8
#define	NAND_ERASED_CW_DETECT_STATUS	0xec
#define	NAND_EBI2_ECC_BUF_CFG		0xf0
#define	FLASH_BUF_ACC			0x100

#define	NAND_CTRL			0xf00
#define	NAND_VERSION			0xf08
#define	NAND_READ_LOCATION_0		0xf20
#define	NAND_READ_LOCATION_1		0xf24
#define	NAND_READ_LOCATION_2		0xf28
#define	NAND_READ_LOCATION_3		0xf2c

/* dummy register offsets, used by write_reg_dma */
#define	NAND_DEV_CMD1_RESTORE		0xdead
#define	NAND_DEV_CMD_VLD_RESTORE	0xbeef

/* NAND_FLASH_CMD bits */
#define	PAGE_ACC			BIT(4)
#define	LAST_PAGE			BIT(5)

/* NAND_FLASH_CHIP_SELECT bits */
#define	NAND_DEV_SEL			0
#define	DM_EN				BIT(2)

/* NAND_FLASH_STATUS bits */
#define	FS_OP_ERR			BIT(4)
#define	FS_READY_BSY_N			BIT(5)
#define	FS_MPU_ERR			BIT(8)
#define	FS_DEVICE_STS_ERR		BIT(16)
#define	FS_DEVICE_WP			BIT(23)

/* NAND_BUFFER_STATUS bits */
#define	BS_UNCORRECTABLE_BIT		BIT(8)
#define	BS_CORRECTABLE_ERR_MSK		0x1f

/* NAND_DEVn_CFG0 bits */
#define	DISABLE_STATUS_AFTER_WRITE	4
#define	CW_PER_PAGE			6
#define	UD_SIZE_BYTES			9
#define	ECC_PARITY_SIZE_BYTES_RS	19
#define	SPARE_SIZE_BYTES		23
#define	NUM_ADDR_CYCLES			27
#define	STATUS_BFR_READ			30
#define	SET_RD_MODE_AFTER_STATUS	31

/* NAND_DEVn_CFG0 bits */
#define	DEV0_CFG1_ECC_DISABLE		0
#define	WIDE_FLASH			1
#define	NAND_RECOVERY_CYCLES		2
#define	CS_ACTIVE_BSY			5
#define	BAD_BLOCK_BYTE_NUM		6
#define	BAD_BLOCK_IN_SPARE_AREA		16
#define	WR_RD_BSY_GAP			17
#define	ENABLE_BCH_ECC			27

/* NAND_DEV0_ECC_CFG bits */
#define	ECC_CFG_ECC_DISABLE		0
#define	ECC_SW_RESET			1
#define	ECC_MODE			4
#define	ECC_PARITY_SIZE_BYTES_BCH	8
#define	ECC_NUM_DATA_BYTES		16
#define	ECC_FORCE_CLK_OPEN		30

/* NAND_DEV_CMD1 bits */
#define	READ_ADDR			0

/* NAND_DEV_CMD_VLD bits */
#define	READ_START_VLD			BIT(0)
#define	READ_STOP_VLD			BIT(1)
#define	WRITE_START_VLD			BIT(2)
#define	ERASE_START_VLD			BIT(3)
#define	SEQ_READ_START_VLD		BIT(4)

/* NAND_EBI2_ECC_BUF_CFG bits */
#define	NUM_STEPS			0

/* NAND_ERASED_CW_DETECT_CFG bits */
#define	ERASED_CW_ECC_MASK		1
#define	AUTO_DETECT_RES			0
#define	MASK_ECC			(1 << ERASED_CW_ECC_MASK)
#define	RESET_ERASED_DET		(1 << AUTO_DETECT_RES)
#define	ACTIVE_ERASED_DET		(0 << AUTO_DETECT_RES)
#define	CLR_ERASED_PAGE_DET		(RESET_ERASED_DET | MASK_ECC)
#define	SET_ERASED_PAGE_DET		(ACTIVE_ERASED_DET | MASK_ECC)

/* NAND_ERASED_CW_DETECT_STATUS bits */
#define	PAGE_ALL_ERASED			BIT(7)
#define	CODEWORD_ALL_ERASED		BIT(6)
#define	PAGE_ERASED			BIT(5)
#define	CODEWORD_ERASED			BIT(4)
#define	ERASED_PAGE			(PAGE_ALL_ERASED | PAGE_ERASED)
#define	ERASED_CW			(CODEWORD_ALL_ERASED | CODEWORD_ERASED)

/* NAND_READ_LOCATION_n bits */
#define READ_LOCATION_OFFSET		0
#define READ_LOCATION_SIZE		16
#define READ_LOCATION_LAST		31

/* Version Mask */
#define	NAND_VERSION_MAJOR_MASK		0xf0000000
#define	NAND_VERSION_MAJOR_SHIFT	28
#define	NAND_VERSION_MINOR_MASK		0x0fff0000
#define	NAND_VERSION_MINOR_SHIFT	16

/* NAND OP_CMDs */
#define	PAGE_READ			0x2
#define	PAGE_READ_WITH_ECC		0x3
#define	PAGE_READ_WITH_ECC_SPARE	0x4
#define	PROGRAM_PAGE			0x6
#define	PAGE_PROGRAM_WITH_ECC		0x7
#define	PROGRAM_PAGE_SPARE		0x9
#define	BLOCK_ERASE			0xa
#define	FETCH_ID			0xb
#define	RESET_DEVICE			0xd

/* Default Value for NAND_DEV_CMD_VLD */
#define NAND_DEV_CMD_VLD_VAL		(READ_START_VLD | WRITE_START_VLD | \
					 ERASE_START_VLD | SEQ_READ_START_VLD)

/* NAND_CTRL bits */
#define	BAM_MODE_EN			BIT(0)

/*
 * the NAND controller performs reads/writes with ECC in 516 byte chunks.
 * the driver calls the chunks 'step' or 'codeword' interchangeably
 */
#define	NANDC_STEP_SIZE			512

/*
 * the largest page size we support is 8K, this will have 16 steps/codewords
 * of 512 bytes each
 */
#define	MAX_NUM_STEPS			(SZ_8K / NANDC_STEP_SIZE)

/* we read at most 3 registers per codeword scan */
#define	MAX_REG_RD			(3 * MAX_NUM_STEPS)

/* ECC modes supported by the controller */
#define	ECC_NONE	BIT(0)
#define	ECC_RS_4BIT	BIT(1)
#define	ECC_BCH_4BIT	BIT(2)
#define	ECC_BCH_8BIT	BIT(3)

#define nandc_set_read_loc(nandc, reg, offset, size, is_last)	\
nandc_set_reg(nandc, NAND_READ_LOCATION_##reg,			\
	      ((offset) << READ_LOCATION_OFFSET) |		\
	      ((size) << READ_LOCATION_SIZE) |			\
	      ((is_last) << READ_LOCATION_LAST))

/*
 * Returns the actual register address for all NAND_DEV_ registers
 * (i.e. NAND_DEV_CMD0, NAND_DEV_CMD1, NAND_DEV_CMD2 and NAND_DEV_CMD_VLD)
 */
#define dev_cmd_reg_addr(nandc, reg) ((nandc)->props->dev_cmd_reg_start + (reg))

/* Returns the NAND register physical address */
#define nandc_reg_phys(chip, offset) ((chip)->base_phys + (offset))

/* Returns the dma address for reg read buffer */
#define reg_buf_dma_addr(chip, vaddr) \
	((chip)->reg_read_dma + \
	((uint8_t *)(vaddr) - (uint8_t *)(chip)->reg_read_buf))

#define QPIC_PER_CW_CMD_ELEMENTS	32
#define QPIC_PER_CW_CMD_SGL		32
#define QPIC_PER_CW_DATA_SGL		8

/*
 * Flags used in DMA descriptor preparation helper functions
 * (i.e. read_reg_dma/write_reg_dma/read_data_dma/write_data_dma)
 */
/* Don't set the EOT in current tx BAM sgl */
#define NAND_BAM_NO_EOT			BIT(0)
/* Set the NWD flag in current BAM sgl */
#define NAND_BAM_NWD			BIT(1)
/* Finish writing in the current BAM sgl and start writing in another BAM sgl */
#define NAND_BAM_NEXT_SGL		BIT(2)
/*
 * Erased codeword status is being used two times in single transfer so this
 * flag will determine the current value of erased codeword status register
 */
#define NAND_ERASED_CW_SET		BIT(4)

/*
 * This data type corresponds to the BAM transaction which will be used for all
 * NAND transfers.
 * @bam_ce - the array of BAM command elements
 * @cmd_sgl - sgl for NAND BAM command pipe
 * @data_sgl - sgl for NAND BAM consumer/producer pipe
 * @bam_ce_pos - the index in bam_ce which is available for next sgl
 * @bam_ce_start - the index in bam_ce which marks the start position ce
 *		   for current sgl. It will be used for size calculation
 *		   for current sgl
 * @cmd_sgl_pos - current index in command sgl.
 * @cmd_sgl_start - start index in command sgl.
 * @tx_sgl_pos - current index in data sgl for tx.
 * @tx_sgl_start - start index in data sgl for tx.
 * @rx_sgl_pos - current index in data sgl for rx.
 * @rx_sgl_start - start index in data sgl for rx.
 */
struct bam_transaction {
	struct bam_cmd_element *bam_ce;
	struct scatterlist *cmd_sgl;
	struct scatterlist *data_sgl;
	u32 bam_ce_pos;
	u32 bam_ce_start;
	u32 cmd_sgl_pos;
	u32 cmd_sgl_start;
	u32 tx_sgl_pos;
	u32 tx_sgl_start;
	u32 rx_sgl_pos;
	u32 rx_sgl_start;
};

/*
 * This data type corresponds to the nand dma descriptor
 * @list - list for desc_info
 * @dir - DMA transfer direction
 * @adm_sgl - sgl which will be used for single sgl dma descriptor. Only used by
 *	      ADM
 * @bam_sgl - sgl which will be used for dma descriptor. Only used by BAM
 * @sgl_cnt - number of SGL in bam_sgl. Only used by BAM
 * @dma_desc - low level DMA engine descriptor
 */
struct desc_info {
	struct list_head node;

	enum dma_data_direction dir;
	union {
		struct scatterlist adm_sgl;
		struct {
			struct scatterlist *bam_sgl;
			int sgl_cnt;
		};
	};
	struct dma_async_tx_descriptor *dma_desc;
};

/*
 * holds the current register values that we want to write. acts as a contiguous
 * chunk of memory which we use to write the controller registers through DMA.
 */
struct nandc_regs {
	__le32 cmd;
	__le32 addr0;
	__le32 addr1;
	__le32 chip_sel;
	__le32 exec;

	__le32 cfg0;
	__le32 cfg1;
	__le32 ecc_bch_cfg;

	__le32 clrflashstatus;
	__le32 clrreadstatus;

	__le32 cmd1;
	__le32 vld;

	__le32 orig_cmd1;
	__le32 orig_vld;

	__le32 ecc_buf_cfg;
	__le32 read_location0;
	__le32 read_location1;
	__le32 read_location2;
	__le32 read_location3;

	__le32 erased_cw_detect_cfg_clr;
	__le32 erased_cw_detect_cfg_set;
};

/*
 * NAND controller data struct
 *
 * @controller:			base controller structure
 * @host_list:			list containing all the chips attached to the
 *				controller
 * @dev:			parent device
 * @base:			MMIO base
 * @base_phys:			physical base address of controller registers
 * @base_dma:			dma base address of controller registers
 * @core_clk:			controller clock
 * @aon_clk:			another controller clock
 *
 * @chan:			dma channel
 * @cmd_crci:			ADM DMA CRCI for command flow control
 * @data_crci:			ADM DMA CRCI for data flow control
 * @desc_list:			DMA descriptor list (list of desc_infos)
 *
 * @data_buffer:		our local DMA buffer for page read/writes,
 *				used when we can't use the buffer provided
 *				by upper layers directly
 * @buf_size/count/start:	markers for chip->read_buf/write_buf functions
 * @reg_read_buf:		local buffer for reading back registers via DMA
 * @reg_read_dma:		contains dma address for register read buffer
 * @reg_read_pos:		marker for data read in reg_read_buf
 *
 * @regs:			a contiguous chunk of memory for DMA register
 *				writes. contains the register values to be
 *				written to controller
 * @cmd1/vld:			some fixed controller register values
 * @props:			properties of current NAND controller,
 *				initialized via DT match data
 * @max_cwperpage:		maximum QPIC codewords required. calculated
 *				from all connected NAND devices pagesize
 */
struct qcom_nand_controller {
	struct nand_hw_control controller;
	struct list_head host_list;

	struct device *dev;

	void __iomem *base;
	phys_addr_t base_phys;
	dma_addr_t base_dma;

	struct clk *core_clk;
	struct clk *aon_clk;

	union {
		/* will be used only by QPIC for BAM DMA */
		struct {
			struct dma_chan *tx_chan;
			struct dma_chan *rx_chan;
			struct dma_chan *cmd_chan;
		};

		/* will be used only by EBI2 for ADM DMA */
		struct {
			struct dma_chan *chan;
			unsigned int cmd_crci;
			unsigned int data_crci;
		};
	};

	struct list_head desc_list;
	struct bam_transaction *bam_txn;

	u8		*data_buffer;
	int		buf_size;
	int		buf_count;
	int		buf_start;
	unsigned int	max_cwperpage;

	__le32 *reg_read_buf;
	dma_addr_t reg_read_dma;
	int reg_read_pos;

	struct nandc_regs *regs;

	u32 cmd1, vld;
	const struct qcom_nandc_props *props;
};

/*
 * NAND chip structure
 *
 * @chip:			base NAND chip structure
 * @node:			list node to add itself to host_list in
 *				qcom_nand_controller
 *
 * @cs:				chip select value for this chip
 * @cw_size:			the number of bytes in a single step/codeword
 *				of a page, consisting of all data, ecc, spare
 *				and reserved bytes
 * @cw_data:			the number of bytes within a codeword protected
 *				by ECC
 * @use_ecc:			request the controller to use ECC for the
 *				upcoming read/write
 * @bch_enabled:		flag to tell whether BCH ECC mode is used
 * @ecc_bytes_hw:		ECC bytes used by controller hardware for this
 *				chip
 * @status:			value to be returned if NAND_CMD_STATUS command
 *				is executed
 * @last_command:		keeps track of last command on this chip. used
 *				for reading correct status
 *
 * @cfg0, cfg1, cfg0_raw..:	NANDc register configurations needed for
 *				ecc/non-ecc mode for the current nand flash
 *				device
 */
struct qcom_nand_host {
	struct nand_chip chip;
	struct list_head node;

	int cs;
	int cw_size;
	int cw_data;
	bool use_ecc;
	bool bch_enabled;
	int ecc_bytes_hw;
	int spare_bytes;
	int bbm_size;
	u8 status;
	int last_command;

	u32 cfg0, cfg1;
	u32 cfg0_raw, cfg1_raw;
	u32 ecc_buf_cfg;
	u32 ecc_bch_cfg;
	u32 clrflashstatus;
	u32 clrreadstatus;
};

/*
 * This data type corresponds to the NAND controller properties which varies
 * among different NAND controllers.
 * @ecc_modes - ecc mode for NAND
 * @is_bam - whether NAND controller is using BAM
 * @dev_cmd_reg_start - NAND_DEV_CMD_* registers starting offset
 */
struct qcom_nandc_props {
	u32 ecc_modes;
	bool is_bam;
	u32 dev_cmd_reg_start;
};

/* Frees the BAM transaction memory */
static void free_bam_transaction(struct qcom_nand_controller *nandc)
{
	struct bam_transaction *bam_txn = nandc->bam_txn;

	devm_kfree(nandc->dev, bam_txn);
}

/* Allocates and Initializes the BAM transaction */
static struct bam_transaction *
alloc_bam_transaction(struct qcom_nand_controller *nandc)
{
	struct bam_transaction *bam_txn;
	size_t bam_txn_size;
	unsigned int num_cw = nandc->max_cwperpage;
	void *bam_txn_buf;

	bam_txn_size =
		sizeof(*bam_txn) + num_cw *
		((sizeof(*bam_txn->bam_ce) * QPIC_PER_CW_CMD_ELEMENTS) +
		(sizeof(*bam_txn->cmd_sgl) * QPIC_PER_CW_CMD_SGL) +
		(sizeof(*bam_txn->data_sgl) * QPIC_PER_CW_DATA_SGL));

	bam_txn_buf = devm_kzalloc(nandc->dev, bam_txn_size, GFP_KERNEL);
	if (!bam_txn_buf)
		return NULL;

	bam_txn = bam_txn_buf;
	bam_txn_buf += sizeof(*bam_txn);

	bam_txn->bam_ce = bam_txn_buf;
	bam_txn_buf +=
		sizeof(*bam_txn->bam_ce) * QPIC_PER_CW_CMD_ELEMENTS * num_cw;

	bam_txn->cmd_sgl = bam_txn_buf;
	bam_txn_buf +=
		sizeof(*bam_txn->cmd_sgl) * QPIC_PER_CW_CMD_SGL * num_cw;

	bam_txn->data_sgl = bam_txn_buf;

	return bam_txn;
}

/* Clears the BAM transaction indexes */
static void clear_bam_transaction(struct qcom_nand_controller *nandc)
{
	struct bam_transaction *bam_txn = nandc->bam_txn;

	if (!nandc->props->is_bam)
		return;

	bam_txn->bam_ce_pos = 0;
	bam_txn->bam_ce_start = 0;
	bam_txn->cmd_sgl_pos = 0;
	bam_txn->cmd_sgl_start = 0;
	bam_txn->tx_sgl_pos = 0;
	bam_txn->tx_sgl_start = 0;
	bam_txn->rx_sgl_pos = 0;
	bam_txn->rx_sgl_start = 0;

	sg_init_table(bam_txn->cmd_sgl, nandc->max_cwperpage *
		      QPIC_PER_CW_CMD_SGL);
	sg_init_table(bam_txn->data_sgl, nandc->max_cwperpage *
		      QPIC_PER_CW_DATA_SGL);
}

static inline struct qcom_nand_host *to_qcom_nand_host(struct nand_chip *chip)
{
	return container_of(chip, struct qcom_nand_host, chip);
}

static inline struct qcom_nand_controller *
get_qcom_nand_controller(struct nand_chip *chip)
{
	return container_of(chip->controller, struct qcom_nand_controller,
			    controller);
}

static inline u32 nandc_read(struct qcom_nand_controller *nandc, int offset)
{
	return ioread32(nandc->base + offset);
}

static inline void nandc_write(struct qcom_nand_controller *nandc, int offset,
			       u32 val)
{
	iowrite32(val, nandc->base + offset);
}

static inline void nandc_read_buffer_sync(struct qcom_nand_controller *nandc,
					  bool is_cpu)
{
	if (!nandc->props->is_bam)
		return;

	if (is_cpu)
		dma_sync_single_for_cpu(nandc->dev, nandc->reg_read_dma,
					MAX_REG_RD *
					sizeof(*nandc->reg_read_buf),
					DMA_FROM_DEVICE);
	else
		dma_sync_single_for_device(nandc->dev, nandc->reg_read_dma,
					   MAX_REG_RD *
					   sizeof(*nandc->reg_read_buf),
					   DMA_FROM_DEVICE);
}

static __le32 *offset_to_nandc_reg(struct nandc_regs *regs, int offset)
{
	switch (offset) {
	case NAND_FLASH_CMD:
		return &regs->cmd;
	case NAND_ADDR0:
		return &regs->addr0;
	case NAND_ADDR1:
		return &regs->addr1;
	case NAND_FLASH_CHIP_SELECT:
		return &regs->chip_sel;
	case NAND_EXEC_CMD:
		return &regs->exec;
	case NAND_FLASH_STATUS:
		return &regs->clrflashstatus;
	case NAND_DEV0_CFG0:
		return &regs->cfg0;
	case NAND_DEV0_CFG1:
		return &regs->cfg1;
	case NAND_DEV0_ECC_CFG:
		return &regs->ecc_bch_cfg;
	case NAND_READ_STATUS:
		return &regs->clrreadstatus;
	case NAND_DEV_CMD1:
		return &regs->cmd1;
	case NAND_DEV_CMD1_RESTORE:
		return &regs->orig_cmd1;
	case NAND_DEV_CMD_VLD:
		return &regs->vld;
	case NAND_DEV_CMD_VLD_RESTORE:
		return &regs->orig_vld;
	case NAND_EBI2_ECC_BUF_CFG:
		return &regs->ecc_buf_cfg;
	case NAND_READ_LOCATION_0:
		return &regs->read_location0;
	case NAND_READ_LOCATION_1:
		return &regs->read_location1;
	case NAND_READ_LOCATION_2:
		return &regs->read_location2;
	case NAND_READ_LOCATION_3:
		return &regs->read_location3;
	default:
		return NULL;
	}
}

static void nandc_set_reg(struct qcom_nand_controller *nandc, int offset,
			  u32 val)
{
	struct nandc_regs *regs = nandc->regs;
	__le32 *reg;

	reg = offset_to_nandc_reg(regs, offset);

	if (reg)
		*reg = cpu_to_le32(val);
}

/* helper to configure address register values */
static void set_address(struct qcom_nand_host *host, u16 column, int page)
{
	struct nand_chip *chip = &host->chip;
	struct qcom_nand_controller *nandc = get_qcom_nand_controller(chip);

	if (chip->options & NAND_BUSWIDTH_16)
		column >>= 1;

	nandc_set_reg(nandc, NAND_ADDR0, page << 16 | column);
	nandc_set_reg(nandc, NAND_ADDR1, page >> 16 & 0xff);
}

/*
 * update_rw_regs:	set up read/write register values, these will be
 *			written to the NAND controller registers via DMA
 *
 * @num_cw:		number of steps for the read/write operation
 * @read:		read or write operation
 */
static void update_rw_regs(struct qcom_nand_host *host, int num_cw, bool read)
{
	struct nand_chip *chip = &host->chip;
	struct qcom_nand_controller *nandc = get_qcom_nand_controller(chip);
	u32 cmd, cfg0, cfg1, ecc_bch_cfg;

	if (read) {
		if (host->use_ecc)
			cmd = PAGE_READ_WITH_ECC | PAGE_ACC | LAST_PAGE;
		else
			cmd = PAGE_READ | PAGE_ACC | LAST_PAGE;
	} else {
			cmd = PROGRAM_PAGE | PAGE_ACC | LAST_PAGE;
	}

	if (host->use_ecc) {
		cfg0 = (host->cfg0 & ~(7U << CW_PER_PAGE)) |
				(num_cw - 1) << CW_PER_PAGE;

		cfg1 = host->cfg1;
		ecc_bch_cfg = host->ecc_bch_cfg;
	} else {
		cfg0 = (host->cfg0_raw & ~(7U << CW_PER_PAGE)) |
				(num_cw - 1) << CW_PER_PAGE;

		cfg1 = host->cfg1_raw;
		ecc_bch_cfg = 1 << ECC_CFG_ECC_DISABLE;
	}

	nandc_set_reg(nandc, NAND_FLASH_CMD, cmd);
	nandc_set_reg(nandc, NAND_DEV0_CFG0, cfg0);
	nandc_set_reg(nandc, NAND_DEV0_CFG1, cfg1);
	nandc_set_reg(nandc, NAND_DEV0_ECC_CFG, ecc_bch_cfg);
	nandc_set_reg(nandc, NAND_EBI2_ECC_BUF_CFG, host->ecc_buf_cfg);
	nandc_set_reg(nandc, NAND_FLASH_STATUS, host->clrflashstatus);
	nandc_set_reg(nandc, NAND_READ_STATUS, host->clrreadstatus);
	nandc_set_reg(nandc, NAND_EXEC_CMD, 1);

	if (read)
		nandc_set_read_loc(nandc, 0, 0, host->use_ecc ?
				   host->cw_data : host->cw_size, 1);
}

/*
 * Maps the scatter gather list for DMA transfer and forms the DMA descriptor
 * for BAM. This descriptor will be added in the NAND DMA descriptor queue
 * which will be submitted to DMA engine.
 */
static int prepare_bam_async_desc(struct qcom_nand_controller *nandc,
				  struct dma_chan *chan,
				  unsigned long flags)
{
	struct desc_info *desc;
	struct scatterlist *sgl;
	unsigned int sgl_cnt;
	int ret;
	struct bam_transaction *bam_txn = nandc->bam_txn;
	enum dma_transfer_direction dir_eng;
	struct dma_async_tx_descriptor *dma_desc;

	desc = kzalloc(sizeof(*desc), GFP_KERNEL);
	if (!desc)
		return -ENOMEM;

	if (chan == nandc->cmd_chan) {
		sgl = &bam_txn->cmd_sgl[bam_txn->cmd_sgl_start];
		sgl_cnt = bam_txn->cmd_sgl_pos - bam_txn->cmd_sgl_start;
		bam_txn->cmd_sgl_start = bam_txn->cmd_sgl_pos;
		dir_eng = DMA_MEM_TO_DEV;
		desc->dir = DMA_TO_DEVICE;
	} else if (chan == nandc->tx_chan) {
		sgl = &bam_txn->data_sgl[bam_txn->tx_sgl_start];
		sgl_cnt = bam_txn->tx_sgl_pos - bam_txn->tx_sgl_start;
		bam_txn->tx_sgl_start = bam_txn->tx_sgl_pos;
		dir_eng = DMA_MEM_TO_DEV;
		desc->dir = DMA_TO_DEVICE;
	} else {
		sgl = &bam_txn->data_sgl[bam_txn->rx_sgl_start];
		sgl_cnt = bam_txn->rx_sgl_pos - bam_txn->rx_sgl_start;
		bam_txn->rx_sgl_start = bam_txn->rx_sgl_pos;
		dir_eng = DMA_DEV_TO_MEM;
		desc->dir = DMA_FROM_DEVICE;
	}

	sg_mark_end(sgl + sgl_cnt - 1);
	ret = dma_map_sg(nandc->dev, sgl, sgl_cnt, desc->dir);
	if (ret == 0) {
		dev_err(nandc->dev, "failure in mapping desc\n");
		kfree(desc);
		return -ENOMEM;
	}

	desc->sgl_cnt = sgl_cnt;
	desc->bam_sgl = sgl;

	dma_desc = dmaengine_prep_slave_sg(chan, sgl, sgl_cnt, dir_eng,
					   flags);

	if (!dma_desc) {
		dev_err(nandc->dev, "failure in prep desc\n");
		dma_unmap_sg(nandc->dev, sgl, sgl_cnt, desc->dir);
		kfree(desc);
		return -EINVAL;
	}

	desc->dma_desc = dma_desc;

	list_add_tail(&desc->node, &nandc->desc_list);

	return 0;
}

/*
 * Prepares the command descriptor for BAM DMA which will be used for NAND
 * register reads and writes. The command descriptor requires the command
 * to be formed in command element type so this function uses the command
 * element from bam transaction ce array and fills the same with required
 * data. A single SGL can contain multiple command elements so
 * NAND_BAM_NEXT_SGL will be used for starting the separate SGL
 * after the current command element.
 */
static int prep_bam_dma_desc_cmd(struct qcom_nand_controller *nandc, bool read,
				 int reg_off, const void *vaddr,
				 int size, unsigned int flags)
{
	int bam_ce_size;
	int i, ret;
	struct bam_cmd_element *bam_ce_buffer;
	struct bam_transaction *bam_txn = nandc->bam_txn;

	bam_ce_buffer = &bam_txn->bam_ce[bam_txn->bam_ce_pos];

	/* fill the command desc */
	for (i = 0; i < size; i++) {
		if (read)
			bam_prep_ce(&bam_ce_buffer[i],
				    nandc_reg_phys(nandc, reg_off + 4 * i),
				    BAM_READ_COMMAND,
				    reg_buf_dma_addr(nandc,
						     (__le32 *)vaddr + i));
		else
			bam_prep_ce_le32(&bam_ce_buffer[i],
					 nandc_reg_phys(nandc, reg_off + 4 * i),
					 BAM_WRITE_COMMAND,
					 *((__le32 *)vaddr + i));
	}

	bam_txn->bam_ce_pos += size;

	/* use the separate sgl after this command */
	if (flags & NAND_BAM_NEXT_SGL) {
		bam_ce_buffer = &bam_txn->bam_ce[bam_txn->bam_ce_start];
		bam_ce_size = (bam_txn->bam_ce_pos -
				bam_txn->bam_ce_start) *
				sizeof(struct bam_cmd_element);
		sg_set_buf(&bam_txn->cmd_sgl[bam_txn->cmd_sgl_pos],
			   bam_ce_buffer, bam_ce_size);
		bam_txn->cmd_sgl_pos++;
		bam_txn->bam_ce_start = bam_txn->bam_ce_pos;

		if (flags & NAND_BAM_NWD) {
			ret = prepare_bam_async_desc(nandc, nandc->cmd_chan,
						     DMA_PREP_FENCE |
						     DMA_PREP_CMD);
			if (ret)
				return ret;
		}
	}

	return 0;
}

/*
 * Prepares the data descriptor for BAM DMA which will be used for NAND
 * data reads and writes.
 */
static int prep_bam_dma_desc_data(struct qcom_nand_controller *nandc, bool read,
				  const void *vaddr,
				  int size, unsigned int flags)
{
	int ret;
	struct bam_transaction *bam_txn = nandc->bam_txn;

	if (read) {
		sg_set_buf(&bam_txn->data_sgl[bam_txn->rx_sgl_pos],
			   vaddr, size);
		bam_txn->rx_sgl_pos++;
	} else {
		sg_set_buf(&bam_txn->data_sgl[bam_txn->tx_sgl_pos],
			   vaddr, size);
		bam_txn->tx_sgl_pos++;

		/*
		 * BAM will only set EOT for DMA_PREP_INTERRUPT so if this flag
		 * is not set, form the DMA descriptor
		 */
		if (!(flags & NAND_BAM_NO_EOT)) {
			ret = prepare_bam_async_desc(nandc, nandc->tx_chan,
						     DMA_PREP_INTERRUPT);
			if (ret)
				return ret;
		}
	}

	return 0;
}

static int prep_adm_dma_desc(struct qcom_nand_controller *nandc, bool read,
			     int reg_off, const void *vaddr, int size,
			     bool flow_control)
{
	struct desc_info *desc;
	struct dma_async_tx_descriptor *dma_desc;
	struct scatterlist *sgl;
	struct dma_slave_config slave_conf;
	enum dma_transfer_direction dir_eng;
	int ret;

	desc = kzalloc(sizeof(*desc), GFP_KERNEL);
	if (!desc)
		return -ENOMEM;

	sgl = &desc->adm_sgl;

	sg_init_one(sgl, vaddr, size);

	if (read) {
		dir_eng = DMA_DEV_TO_MEM;
		desc->dir = DMA_FROM_DEVICE;
	} else {
		dir_eng = DMA_MEM_TO_DEV;
		desc->dir = DMA_TO_DEVICE;
	}

	ret = dma_map_sg(nandc->dev, sgl, 1, desc->dir);
	if (ret == 0) {
		ret = -ENOMEM;
		goto err;
	}

	memset(&slave_conf, 0x00, sizeof(slave_conf));

	slave_conf.device_fc = flow_control;
	if (read) {
		slave_conf.src_maxburst = 16;
		slave_conf.src_addr = nandc->base_dma + reg_off;
		slave_conf.slave_id = nandc->data_crci;
	} else {
		slave_conf.dst_maxburst = 16;
		slave_conf.dst_addr = nandc->base_dma + reg_off;
		slave_conf.slave_id = nandc->cmd_crci;
	}

	ret = dmaengine_slave_config(nandc->chan, &slave_conf);
	if (ret) {
		dev_err(nandc->dev, "failed to configure dma channel\n");
		goto err;
	}

	dma_desc = dmaengine_prep_slave_sg(nandc->chan, sgl, 1, dir_eng, 0);
	if (!dma_desc) {
		dev_err(nandc->dev, "failed to prepare desc\n");
		ret = -EINVAL;
		goto err;
	}

	desc->dma_desc = dma_desc;

	list_add_tail(&desc->node, &nandc->desc_list);

	return 0;
err:
	kfree(desc);

	return ret;
}

/*
 * read_reg_dma:	prepares a descriptor to read a given number of
 *			contiguous registers to the reg_read_buf pointer
 *
 * @first:		offset of the first register in the contiguous block
 * @num_regs:		number of registers to read
 * @flags:		flags to control DMA descriptor preparation
 */
static int read_reg_dma(struct qcom_nand_controller *nandc, int first,
			int num_regs, unsigned int flags)
{
	bool flow_control = false;
	void *vaddr;

	vaddr = nandc->reg_read_buf + nandc->reg_read_pos;
	nandc->reg_read_pos += num_regs;

	if (first == NAND_DEV_CMD_VLD || first == NAND_DEV_CMD1)
		first = dev_cmd_reg_addr(nandc, first);

	if (nandc->props->is_bam)
		return prep_bam_dma_desc_cmd(nandc, true, first, vaddr,
					     num_regs, flags);

	if (first == NAND_READ_ID || first == NAND_FLASH_STATUS)
		flow_control = true;

	return prep_adm_dma_desc(nandc, true, first, vaddr,
				 num_regs * sizeof(u32), flow_control);
}

/*
 * write_reg_dma:	prepares a descriptor to write a given number of
 *			contiguous registers
 *
 * @first:		offset of the first register in the contiguous block
 * @num_regs:		number of registers to write
 * @flags:		flags to control DMA descriptor preparation
 */
static int write_reg_dma(struct qcom_nand_controller *nandc, int first,
			 int num_regs, unsigned int flags)
{
	bool flow_control = false;
	struct nandc_regs *regs = nandc->regs;
	void *vaddr;

	vaddr = offset_to_nandc_reg(regs, first);

	if (first == NAND_ERASED_CW_DETECT_CFG) {
		if (flags & NAND_ERASED_CW_SET)
			vaddr = &regs->erased_cw_detect_cfg_set;
		else
			vaddr = &regs->erased_cw_detect_cfg_clr;
	}

	if (first == NAND_EXEC_CMD)
		flags |= NAND_BAM_NWD;

	if (first == NAND_DEV_CMD1_RESTORE || first == NAND_DEV_CMD1)
		first = dev_cmd_reg_addr(nandc, NAND_DEV_CMD1);

	if (first == NAND_DEV_CMD_VLD_RESTORE || first == NAND_DEV_CMD_VLD)
		first = dev_cmd_reg_addr(nandc, NAND_DEV_CMD_VLD);

	if (nandc->props->is_bam)
		return prep_bam_dma_desc_cmd(nandc, false, first, vaddr,
					     num_regs, flags);
<<<<<<< HEAD

	if (first == NAND_FLASH_CMD)
		flow_control = true;

=======

	if (first == NAND_FLASH_CMD)
		flow_control = true;

>>>>>>> 5fa4ec9c
	return prep_adm_dma_desc(nandc, false, first, vaddr,
				 num_regs * sizeof(u32), flow_control);
}

/*
 * read_data_dma:	prepares a DMA descriptor to transfer data from the
 *			controller's internal buffer to the buffer 'vaddr'
 *
 * @reg_off:		offset within the controller's data buffer
 * @vaddr:		virtual address of the buffer we want to write to
 * @size:		DMA transaction size in bytes
 * @flags:		flags to control DMA descriptor preparation
 */
static int read_data_dma(struct qcom_nand_controller *nandc, int reg_off,
			 const u8 *vaddr, int size, unsigned int flags)
{
	if (nandc->props->is_bam)
		return prep_bam_dma_desc_data(nandc, true, vaddr, size, flags);

	return prep_adm_dma_desc(nandc, true, reg_off, vaddr, size, false);
}

/*
 * write_data_dma:	prepares a DMA descriptor to transfer data from
 *			'vaddr' to the controller's internal buffer
 *
 * @reg_off:		offset within the controller's data buffer
 * @vaddr:		virtual address of the buffer we want to read from
 * @size:		DMA transaction size in bytes
 * @flags:		flags to control DMA descriptor preparation
 */
static int write_data_dma(struct qcom_nand_controller *nandc, int reg_off,
			  const u8 *vaddr, int size, unsigned int flags)
{
	if (nandc->props->is_bam)
		return prep_bam_dma_desc_data(nandc, false, vaddr, size, flags);

	return prep_adm_dma_desc(nandc, false, reg_off, vaddr, size, false);
}

/*
 * Helper to prepare DMA descriptors for configuring registers
 * before reading a NAND page.
 */
static void config_nand_page_read(struct qcom_nand_controller *nandc)
{
	write_reg_dma(nandc, NAND_ADDR0, 2, 0);
	write_reg_dma(nandc, NAND_DEV0_CFG0, 3, 0);
	write_reg_dma(nandc, NAND_EBI2_ECC_BUF_CFG, 1, 0);
	write_reg_dma(nandc, NAND_ERASED_CW_DETECT_CFG, 1, 0);
	write_reg_dma(nandc, NAND_ERASED_CW_DETECT_CFG, 1,
		      NAND_ERASED_CW_SET | NAND_BAM_NEXT_SGL);
}

/*
 * Helper to prepare DMA descriptors for configuring registers
 * before reading each codeword in NAND page.
 */
static void config_nand_cw_read(struct qcom_nand_controller *nandc)
{
	if (nandc->props->is_bam)
		write_reg_dma(nandc, NAND_READ_LOCATION_0, 4,
			      NAND_BAM_NEXT_SGL);

	write_reg_dma(nandc, NAND_FLASH_CMD, 1, NAND_BAM_NEXT_SGL);
	write_reg_dma(nandc, NAND_EXEC_CMD, 1, NAND_BAM_NEXT_SGL);

	read_reg_dma(nandc, NAND_FLASH_STATUS, 2, 0);
	read_reg_dma(nandc, NAND_ERASED_CW_DETECT_STATUS, 1,
		     NAND_BAM_NEXT_SGL);
}

/*
 * Helper to prepare dma descriptors to configure registers needed for reading a
 * single codeword in page
 */
static void config_nand_single_cw_page_read(struct qcom_nand_controller *nandc)
{
	config_nand_page_read(nandc);
	config_nand_cw_read(nandc);
}

/*
 * Helper to prepare DMA descriptors used to configure registers needed for
 * before writing a NAND page.
 */
static void config_nand_page_write(struct qcom_nand_controller *nandc)
{
	write_reg_dma(nandc, NAND_ADDR0, 2, 0);
	write_reg_dma(nandc, NAND_DEV0_CFG0, 3, 0);
	write_reg_dma(nandc, NAND_EBI2_ECC_BUF_CFG, 1,
		      NAND_BAM_NEXT_SGL);
}

/*
 * Helper to prepare DMA descriptors for configuring registers
 * before writing each codeword in NAND page.
 */
static void config_nand_cw_write(struct qcom_nand_controller *nandc)
{
	write_reg_dma(nandc, NAND_FLASH_CMD, 1, NAND_BAM_NEXT_SGL);
	write_reg_dma(nandc, NAND_EXEC_CMD, 1, NAND_BAM_NEXT_SGL);

	read_reg_dma(nandc, NAND_FLASH_STATUS, 1, NAND_BAM_NEXT_SGL);

	write_reg_dma(nandc, NAND_FLASH_STATUS, 1, 0);
	write_reg_dma(nandc, NAND_READ_STATUS, 1, NAND_BAM_NEXT_SGL);
}

/*
 * the following functions are used within chip->cmdfunc() to perform different
 * NAND_CMD_* commands
 */

/* sets up descriptors for NAND_CMD_PARAM */
static int nandc_param(struct qcom_nand_host *host)
{
	struct nand_chip *chip = &host->chip;
	struct qcom_nand_controller *nandc = get_qcom_nand_controller(chip);

	/*
	 * NAND_CMD_PARAM is called before we know much about the FLASH chip
	 * in use. we configure the controller to perform a raw read of 512
	 * bytes to read onfi params
	 */
	nandc_set_reg(nandc, NAND_FLASH_CMD, PAGE_READ | PAGE_ACC | LAST_PAGE);
	nandc_set_reg(nandc, NAND_ADDR0, 0);
	nandc_set_reg(nandc, NAND_ADDR1, 0);
	nandc_set_reg(nandc, NAND_DEV0_CFG0, 0 << CW_PER_PAGE
					| 512 << UD_SIZE_BYTES
					| 5 << NUM_ADDR_CYCLES
					| 0 << SPARE_SIZE_BYTES);
	nandc_set_reg(nandc, NAND_DEV0_CFG1, 7 << NAND_RECOVERY_CYCLES
					| 0 << CS_ACTIVE_BSY
					| 17 << BAD_BLOCK_BYTE_NUM
					| 1 << BAD_BLOCK_IN_SPARE_AREA
					| 2 << WR_RD_BSY_GAP
					| 0 << WIDE_FLASH
					| 1 << DEV0_CFG1_ECC_DISABLE);
	nandc_set_reg(nandc, NAND_EBI2_ECC_BUF_CFG, 1 << ECC_CFG_ECC_DISABLE);

	/* configure CMD1 and VLD for ONFI param probing */
	nandc_set_reg(nandc, NAND_DEV_CMD_VLD,
		      (nandc->vld & ~READ_START_VLD));
	nandc_set_reg(nandc, NAND_DEV_CMD1,
		      (nandc->cmd1 & ~(0xFF << READ_ADDR))
		      | NAND_CMD_PARAM << READ_ADDR);

	nandc_set_reg(nandc, NAND_EXEC_CMD, 1);

	nandc_set_reg(nandc, NAND_DEV_CMD1_RESTORE, nandc->cmd1);
	nandc_set_reg(nandc, NAND_DEV_CMD_VLD_RESTORE, nandc->vld);
	nandc_set_read_loc(nandc, 0, 0, 512, 1);

	write_reg_dma(nandc, NAND_DEV_CMD_VLD, 1, 0);
	write_reg_dma(nandc, NAND_DEV_CMD1, 1, NAND_BAM_NEXT_SGL);

	nandc->buf_count = 512;
	memset(nandc->data_buffer, 0xff, nandc->buf_count);

	config_nand_single_cw_page_read(nandc);

	read_data_dma(nandc, FLASH_BUF_ACC, nandc->data_buffer,
		      nandc->buf_count, 0);

	/* restore CMD1 and VLD regs */
	write_reg_dma(nandc, NAND_DEV_CMD1_RESTORE, 1, 0);
	write_reg_dma(nandc, NAND_DEV_CMD_VLD_RESTORE, 1, NAND_BAM_NEXT_SGL);

	return 0;
}

/* sets up descriptors for NAND_CMD_ERASE1 */
static int erase_block(struct qcom_nand_host *host, int page_addr)
{
	struct nand_chip *chip = &host->chip;
	struct qcom_nand_controller *nandc = get_qcom_nand_controller(chip);

	nandc_set_reg(nandc, NAND_FLASH_CMD,
		      BLOCK_ERASE | PAGE_ACC | LAST_PAGE);
	nandc_set_reg(nandc, NAND_ADDR0, page_addr);
	nandc_set_reg(nandc, NAND_ADDR1, 0);
	nandc_set_reg(nandc, NAND_DEV0_CFG0,
		      host->cfg0_raw & ~(7 << CW_PER_PAGE));
	nandc_set_reg(nandc, NAND_DEV0_CFG1, host->cfg1_raw);
	nandc_set_reg(nandc, NAND_EXEC_CMD, 1);
	nandc_set_reg(nandc, NAND_FLASH_STATUS, host->clrflashstatus);
	nandc_set_reg(nandc, NAND_READ_STATUS, host->clrreadstatus);

	write_reg_dma(nandc, NAND_FLASH_CMD, 3, NAND_BAM_NEXT_SGL);
	write_reg_dma(nandc, NAND_DEV0_CFG0, 2, NAND_BAM_NEXT_SGL);
	write_reg_dma(nandc, NAND_EXEC_CMD, 1, NAND_BAM_NEXT_SGL);

	read_reg_dma(nandc, NAND_FLASH_STATUS, 1, NAND_BAM_NEXT_SGL);

	write_reg_dma(nandc, NAND_FLASH_STATUS, 1, 0);
	write_reg_dma(nandc, NAND_READ_STATUS, 1, NAND_BAM_NEXT_SGL);

	return 0;
}

/* sets up descriptors for NAND_CMD_READID */
static int read_id(struct qcom_nand_host *host, int column)
{
	struct nand_chip *chip = &host->chip;
	struct qcom_nand_controller *nandc = get_qcom_nand_controller(chip);

	if (column == -1)
		return 0;

	nandc_set_reg(nandc, NAND_FLASH_CMD, FETCH_ID);
	nandc_set_reg(nandc, NAND_ADDR0, column);
	nandc_set_reg(nandc, NAND_ADDR1, 0);
	nandc_set_reg(nandc, NAND_FLASH_CHIP_SELECT,
		      nandc->props->is_bam ? 0 : DM_EN);
	nandc_set_reg(nandc, NAND_EXEC_CMD, 1);

	write_reg_dma(nandc, NAND_FLASH_CMD, 4, NAND_BAM_NEXT_SGL);
	write_reg_dma(nandc, NAND_EXEC_CMD, 1, NAND_BAM_NEXT_SGL);

	read_reg_dma(nandc, NAND_READ_ID, 1, NAND_BAM_NEXT_SGL);

	return 0;
}

/* sets up descriptors for NAND_CMD_RESET */
static int reset(struct qcom_nand_host *host)
{
	struct nand_chip *chip = &host->chip;
	struct qcom_nand_controller *nandc = get_qcom_nand_controller(chip);

	nandc_set_reg(nandc, NAND_FLASH_CMD, RESET_DEVICE);
	nandc_set_reg(nandc, NAND_EXEC_CMD, 1);

	write_reg_dma(nandc, NAND_FLASH_CMD, 1, NAND_BAM_NEXT_SGL);
	write_reg_dma(nandc, NAND_EXEC_CMD, 1, NAND_BAM_NEXT_SGL);

	read_reg_dma(nandc, NAND_FLASH_STATUS, 1, NAND_BAM_NEXT_SGL);

	return 0;
}

/* helpers to submit/free our list of dma descriptors */
static int submit_descs(struct qcom_nand_controller *nandc)
{
	struct desc_info *desc;
	dma_cookie_t cookie = 0;
	struct bam_transaction *bam_txn = nandc->bam_txn;
	int r;

	if (nandc->props->is_bam) {
		if (bam_txn->rx_sgl_pos > bam_txn->rx_sgl_start) {
			r = prepare_bam_async_desc(nandc, nandc->rx_chan, 0);
			if (r)
				return r;
		}

		if (bam_txn->tx_sgl_pos > bam_txn->tx_sgl_start) {
			r = prepare_bam_async_desc(nandc, nandc->tx_chan,
						   DMA_PREP_INTERRUPT);
			if (r)
				return r;
		}

		if (bam_txn->cmd_sgl_pos > bam_txn->cmd_sgl_start) {
			r = prepare_bam_async_desc(nandc, nandc->cmd_chan,
						   DMA_PREP_CMD);
			if (r)
				return r;
		}
	}

	list_for_each_entry(desc, &nandc->desc_list, node)
		cookie = dmaengine_submit(desc->dma_desc);

	if (nandc->props->is_bam) {
		dma_async_issue_pending(nandc->tx_chan);
		dma_async_issue_pending(nandc->rx_chan);

		if (dma_sync_wait(nandc->cmd_chan, cookie) != DMA_COMPLETE)
			return -ETIMEDOUT;
	} else {
		if (dma_sync_wait(nandc->chan, cookie) != DMA_COMPLETE)
			return -ETIMEDOUT;
	}

	return 0;
}

static void free_descs(struct qcom_nand_controller *nandc)
{
	struct desc_info *desc, *n;

	list_for_each_entry_safe(desc, n, &nandc->desc_list, node) {
		list_del(&desc->node);

		if (nandc->props->is_bam)
			dma_unmap_sg(nandc->dev, desc->bam_sgl,
				     desc->sgl_cnt, desc->dir);
		else
			dma_unmap_sg(nandc->dev, &desc->adm_sgl, 1,
				     desc->dir);

		kfree(desc);
	}
}

/* reset the register read buffer for next NAND operation */
static void clear_read_regs(struct qcom_nand_controller *nandc)
{
	nandc->reg_read_pos = 0;
	nandc_read_buffer_sync(nandc, false);
}

static void pre_command(struct qcom_nand_host *host, int command)
{
	struct nand_chip *chip = &host->chip;
	struct qcom_nand_controller *nandc = get_qcom_nand_controller(chip);

	nandc->buf_count = 0;
	nandc->buf_start = 0;
	host->use_ecc = false;
	host->last_command = command;

	clear_read_regs(nandc);

	if (command == NAND_CMD_RESET || command == NAND_CMD_READID ||
	    command == NAND_CMD_PARAM || command == NAND_CMD_ERASE1)
		clear_bam_transaction(nandc);
}

/*
 * this is called after NAND_CMD_PAGEPROG and NAND_CMD_ERASE1 to set our
 * privately maintained status byte, this status byte can be read after
 * NAND_CMD_STATUS is called
 */
static void parse_erase_write_errors(struct qcom_nand_host *host, int command)
{
	struct nand_chip *chip = &host->chip;
	struct qcom_nand_controller *nandc = get_qcom_nand_controller(chip);
	struct nand_ecc_ctrl *ecc = &chip->ecc;
	int num_cw;
	int i;

	num_cw = command == NAND_CMD_PAGEPROG ? ecc->steps : 1;
	nandc_read_buffer_sync(nandc, true);

	for (i = 0; i < num_cw; i++) {
		u32 flash_status = le32_to_cpu(nandc->reg_read_buf[i]);

		if (flash_status & FS_MPU_ERR)
			host->status &= ~NAND_STATUS_WP;

		if (flash_status & FS_OP_ERR || (i == (num_cw - 1) &&
						 (flash_status &
						  FS_DEVICE_STS_ERR)))
			host->status |= NAND_STATUS_FAIL;
	}
}

static void post_command(struct qcom_nand_host *host, int command)
{
	struct nand_chip *chip = &host->chip;
	struct qcom_nand_controller *nandc = get_qcom_nand_controller(chip);

	switch (command) {
	case NAND_CMD_READID:
		nandc_read_buffer_sync(nandc, true);
		memcpy(nandc->data_buffer, nandc->reg_read_buf,
		       nandc->buf_count);
		break;
	case NAND_CMD_PAGEPROG:
	case NAND_CMD_ERASE1:
		parse_erase_write_errors(host, command);
		break;
	default:
		break;
	}
}

/*
 * Implements chip->cmdfunc. It's  only used for a limited set of commands.
 * The rest of the commands wouldn't be called by upper layers. For example,
 * NAND_CMD_READOOB would never be called because we have our own versions
 * of read_oob ops for nand_ecc_ctrl.
 */
static void qcom_nandc_command(struct mtd_info *mtd, unsigned int command,
			       int column, int page_addr)
{
	struct nand_chip *chip = mtd_to_nand(mtd);
	struct qcom_nand_host *host = to_qcom_nand_host(chip);
	struct nand_ecc_ctrl *ecc = &chip->ecc;
	struct qcom_nand_controller *nandc = get_qcom_nand_controller(chip);
	bool wait = false;
	int ret = 0;

	pre_command(host, command);

	switch (command) {
	case NAND_CMD_RESET:
		ret = reset(host);
		wait = true;
		break;

	case NAND_CMD_READID:
		nandc->buf_count = 4;
		ret = read_id(host, column);
		wait = true;
		break;

	case NAND_CMD_PARAM:
		ret = nandc_param(host);
		wait = true;
		break;

	case NAND_CMD_ERASE1:
		ret = erase_block(host, page_addr);
		wait = true;
		break;

	case NAND_CMD_READ0:
		/* we read the entire page for now */
		WARN_ON(column != 0);

		host->use_ecc = true;
		set_address(host, 0, page_addr);
		update_rw_regs(host, ecc->steps, true);
		break;

	case NAND_CMD_SEQIN:
		WARN_ON(column != 0);
		set_address(host, 0, page_addr);
		break;

	case NAND_CMD_PAGEPROG:
	case NAND_CMD_STATUS:
	case NAND_CMD_NONE:
	default:
		break;
	}

	if (ret) {
		dev_err(nandc->dev, "failure executing command %d\n",
			command);
		free_descs(nandc);
		return;
	}

	if (wait) {
		ret = submit_descs(nandc);
		if (ret)
			dev_err(nandc->dev,
				"failure submitting descs for command %d\n",
				command);
	}

	free_descs(nandc);

	post_command(host, command);
}

/*
 * when using BCH ECC, the HW flags an error in NAND_FLASH_STATUS if it read
 * an erased CW, and reports an erased CW in NAND_ERASED_CW_DETECT_STATUS.
 *
 * when using RS ECC, the HW reports the same erros when reading an erased CW,
 * but it notifies that it is an erased CW by placing special characters at
 * certain offsets in the buffer.
 *
 * verify if the page is erased or not, and fix up the page for RS ECC by
 * replacing the special characters with 0xff.
 */
static bool erased_chunk_check_and_fixup(u8 *data_buf, int data_len)
{
	u8 empty1, empty2;

	/*
	 * an erased page flags an error in NAND_FLASH_STATUS, check if the page
	 * is erased by looking for 0x54s at offsets 3 and 175 from the
	 * beginning of each codeword
	 */

	empty1 = data_buf[3];
	empty2 = data_buf[175];

	/*
	 * if the erased codework markers, if they exist override them with
	 * 0xffs
	 */
	if ((empty1 == 0x54 && empty2 == 0xff) ||
	    (empty1 == 0xff && empty2 == 0x54)) {
		data_buf[3] = 0xff;
		data_buf[175] = 0xff;
	}

	/*
	 * check if the entire chunk contains 0xffs or not. if it doesn't, then
	 * restore the original values at the special offsets
	 */
	if (memchr_inv(data_buf, 0xff, data_len)) {
		data_buf[3] = empty1;
		data_buf[175] = empty2;

		return false;
	}

	return true;
}

struct read_stats {
	__le32 flash;
	__le32 buffer;
	__le32 erased_cw;
};

/*
 * reads back status registers set by the controller to notify page read
 * errors. this is equivalent to what 'ecc->correct()' would do.
 */
static int parse_read_errors(struct qcom_nand_host *host, u8 *data_buf,
			     u8 *oob_buf)
{
	struct nand_chip *chip = &host->chip;
	struct qcom_nand_controller *nandc = get_qcom_nand_controller(chip);
	struct mtd_info *mtd = nand_to_mtd(chip);
	struct nand_ecc_ctrl *ecc = &chip->ecc;
	unsigned int max_bitflips = 0;
	struct read_stats *buf;
	int i;

	buf = (struct read_stats *)nandc->reg_read_buf;
	nandc_read_buffer_sync(nandc, true);

	for (i = 0; i < ecc->steps; i++, buf++) {
		u32 flash, buffer, erased_cw;
		int data_len, oob_len;

		if (i == (ecc->steps - 1)) {
			data_len = ecc->size - ((ecc->steps - 1) << 2);
			oob_len = ecc->steps << 2;
		} else {
			data_len = host->cw_data;
			oob_len = 0;
		}

		flash = le32_to_cpu(buf->flash);
		buffer = le32_to_cpu(buf->buffer);
		erased_cw = le32_to_cpu(buf->erased_cw);

		if (flash & (FS_OP_ERR | FS_MPU_ERR)) {
			bool erased;

			/* ignore erased codeword errors */
			if (host->bch_enabled) {
				erased = (erased_cw & ERASED_CW) == ERASED_CW ?
					 true : false;
			} else {
				erased = erased_chunk_check_and_fixup(data_buf,
								      data_len);
			}

			if (erased) {
				data_buf += data_len;
				if (oob_buf)
					oob_buf += oob_len + ecc->bytes;
				continue;
			}

			if (buffer & BS_UNCORRECTABLE_BIT) {
				int ret, ecclen, extraooblen;
				void *eccbuf;

				eccbuf = oob_buf ? oob_buf + oob_len : NULL;
				ecclen = oob_buf ? host->ecc_bytes_hw : 0;
				extraooblen = oob_buf ? oob_len : 0;

				/*
				 * make sure it isn't an erased page reported
				 * as not-erased by HW because of a few bitflips
				 */
				ret = nand_check_erased_ecc_chunk(data_buf,
					data_len, eccbuf, ecclen, oob_buf,
					extraooblen, ecc->strength);
				if (ret < 0) {
					mtd->ecc_stats.failed++;
				} else {
					mtd->ecc_stats.corrected += ret;
					max_bitflips =
						max_t(unsigned int, max_bitflips, ret);
				}
			}
		} else {
			unsigned int stat;

			stat = buffer & BS_CORRECTABLE_ERR_MSK;
			mtd->ecc_stats.corrected += stat;
			max_bitflips = max(max_bitflips, stat);
		}

		data_buf += data_len;
		if (oob_buf)
			oob_buf += oob_len + ecc->bytes;
	}

	return max_bitflips;
}

/*
 * helper to perform the actual page read operation, used by ecc->read_page(),
 * ecc->read_oob()
 */
static int read_page_ecc(struct qcom_nand_host *host, u8 *data_buf,
			 u8 *oob_buf)
{
	struct nand_chip *chip = &host->chip;
	struct qcom_nand_controller *nandc = get_qcom_nand_controller(chip);
	struct nand_ecc_ctrl *ecc = &chip->ecc;
	int i, ret;

	config_nand_page_read(nandc);

	/* queue cmd descs for each codeword */
	for (i = 0; i < ecc->steps; i++) {
		int data_size, oob_size;

		if (i == (ecc->steps - 1)) {
			data_size = ecc->size - ((ecc->steps - 1) << 2);
			oob_size = (ecc->steps << 2) + host->ecc_bytes_hw +
				   host->spare_bytes;
		} else {
			data_size = host->cw_data;
			oob_size = host->ecc_bytes_hw + host->spare_bytes;
		}

		if (nandc->props->is_bam) {
			if (data_buf && oob_buf) {
				nandc_set_read_loc(nandc, 0, 0, data_size, 0);
				nandc_set_read_loc(nandc, 1, data_size,
						   oob_size, 1);
			} else if (data_buf) {
				nandc_set_read_loc(nandc, 0, 0, data_size, 1);
			} else {
				nandc_set_read_loc(nandc, 0, data_size,
						   oob_size, 1);
			}
		}

		config_nand_cw_read(nandc);

		if (data_buf)
			read_data_dma(nandc, FLASH_BUF_ACC, data_buf,
				      data_size, 0);

		/*
		 * when ecc is enabled, the controller doesn't read the real
		 * or dummy bad block markers in each chunk. To maintain a
		 * consistent layout across RAW and ECC reads, we just
		 * leave the real/dummy BBM offsets empty (i.e, filled with
		 * 0xffs)
		 */
		if (oob_buf) {
			int j;

			for (j = 0; j < host->bbm_size; j++)
				*oob_buf++ = 0xff;

			read_data_dma(nandc, FLASH_BUF_ACC + data_size,
				      oob_buf, oob_size, 0);
		}

		if (data_buf)
			data_buf += data_size;
		if (oob_buf)
			oob_buf += oob_size;
	}

	ret = submit_descs(nandc);
	if (ret)
		dev_err(nandc->dev, "failure to read page/oob\n");

	free_descs(nandc);

	return ret;
}

/*
 * a helper that copies the last step/codeword of a page (containing free oob)
 * into our local buffer
 */
static int copy_last_cw(struct qcom_nand_host *host, int page)
{
	struct nand_chip *chip = &host->chip;
	struct qcom_nand_controller *nandc = get_qcom_nand_controller(chip);
	struct nand_ecc_ctrl *ecc = &chip->ecc;
	int size;
	int ret;

	clear_read_regs(nandc);

	size = host->use_ecc ? host->cw_data : host->cw_size;

	/* prepare a clean read buffer */
	memset(nandc->data_buffer, 0xff, size);

	set_address(host, host->cw_size * (ecc->steps - 1), page);
	update_rw_regs(host, 1, true);

	config_nand_single_cw_page_read(nandc);

	read_data_dma(nandc, FLASH_BUF_ACC, nandc->data_buffer, size, 0);

	ret = submit_descs(nandc);
	if (ret)
		dev_err(nandc->dev, "failed to copy last codeword\n");

	free_descs(nandc);

	return ret;
}

/* implements ecc->read_page() */
static int qcom_nandc_read_page(struct mtd_info *mtd, struct nand_chip *chip,
				uint8_t *buf, int oob_required, int page)
{
	struct qcom_nand_host *host = to_qcom_nand_host(chip);
	struct qcom_nand_controller *nandc = get_qcom_nand_controller(chip);
	u8 *data_buf, *oob_buf = NULL;
	int ret;

	nand_read_page_op(chip, page, 0, NULL, 0);
	data_buf = buf;
	oob_buf = oob_required ? chip->oob_poi : NULL;

	clear_bam_transaction(nandc);
	ret = read_page_ecc(host, data_buf, oob_buf);
	if (ret) {
		dev_err(nandc->dev, "failure to read page\n");
		return ret;
	}

	return parse_read_errors(host, data_buf, oob_buf);
}

/* implements ecc->read_page_raw() */
static int qcom_nandc_read_page_raw(struct mtd_info *mtd,
				    struct nand_chip *chip, uint8_t *buf,
				    int oob_required, int page)
{
	struct qcom_nand_host *host = to_qcom_nand_host(chip);
	struct qcom_nand_controller *nandc = get_qcom_nand_controller(chip);
	u8 *data_buf, *oob_buf;
	struct nand_ecc_ctrl *ecc = &chip->ecc;
	int i, ret;
	int read_loc;

	nand_read_page_op(chip, page, 0, NULL, 0);
	data_buf = buf;
	oob_buf = chip->oob_poi;

	host->use_ecc = false;

	clear_bam_transaction(nandc);
	update_rw_regs(host, ecc->steps, true);
	config_nand_page_read(nandc);

	for (i = 0; i < ecc->steps; i++) {
		int data_size1, data_size2, oob_size1, oob_size2;
		int reg_off = FLASH_BUF_ACC;

		data_size1 = mtd->writesize - host->cw_size * (ecc->steps - 1);
		oob_size1 = host->bbm_size;

		if (i == (ecc->steps - 1)) {
			data_size2 = ecc->size - data_size1 -
				     ((ecc->steps - 1) << 2);
			oob_size2 = (ecc->steps << 2) + host->ecc_bytes_hw +
				    host->spare_bytes;
		} else {
			data_size2 = host->cw_data - data_size1;
			oob_size2 = host->ecc_bytes_hw + host->spare_bytes;
		}

		if (nandc->props->is_bam) {
			read_loc = 0;
			nandc_set_read_loc(nandc, 0, read_loc, data_size1, 0);
			read_loc += data_size1;

			nandc_set_read_loc(nandc, 1, read_loc, oob_size1, 0);
			read_loc += oob_size1;

			nandc_set_read_loc(nandc, 2, read_loc, data_size2, 0);
			read_loc += data_size2;

			nandc_set_read_loc(nandc, 3, read_loc, oob_size2, 1);
		}

		config_nand_cw_read(nandc);

		read_data_dma(nandc, reg_off, data_buf, data_size1, 0);
		reg_off += data_size1;
		data_buf += data_size1;

		read_data_dma(nandc, reg_off, oob_buf, oob_size1, 0);
		reg_off += oob_size1;
		oob_buf += oob_size1;

		read_data_dma(nandc, reg_off, data_buf, data_size2, 0);
		reg_off += data_size2;
		data_buf += data_size2;

		read_data_dma(nandc, reg_off, oob_buf, oob_size2, 0);
		oob_buf += oob_size2;
	}

	ret = submit_descs(nandc);
	if (ret)
		dev_err(nandc->dev, "failure to read raw page\n");

	free_descs(nandc);

	return 0;
}

/* implements ecc->read_oob() */
static int qcom_nandc_read_oob(struct mtd_info *mtd, struct nand_chip *chip,
			       int page)
{
	struct qcom_nand_host *host = to_qcom_nand_host(chip);
	struct qcom_nand_controller *nandc = get_qcom_nand_controller(chip);
	struct nand_ecc_ctrl *ecc = &chip->ecc;
	int ret;

	clear_read_regs(nandc);
	clear_bam_transaction(nandc);

	host->use_ecc = true;
	set_address(host, 0, page);
	update_rw_regs(host, ecc->steps, true);

	ret = read_page_ecc(host, NULL, chip->oob_poi);
	if (ret)
		dev_err(nandc->dev, "failure to read oob\n");

	return ret;
}

/* implements ecc->write_page() */
static int qcom_nandc_write_page(struct mtd_info *mtd, struct nand_chip *chip,
				 const uint8_t *buf, int oob_required, int page)
{
	struct qcom_nand_host *host = to_qcom_nand_host(chip);
	struct qcom_nand_controller *nandc = get_qcom_nand_controller(chip);
	struct nand_ecc_ctrl *ecc = &chip->ecc;
	u8 *data_buf, *oob_buf;
	int i, ret;

	nand_prog_page_begin_op(chip, page, 0, NULL, 0);

	clear_read_regs(nandc);
	clear_bam_transaction(nandc);

	data_buf = (u8 *)buf;
	oob_buf = chip->oob_poi;

	host->use_ecc = true;
	update_rw_regs(host, ecc->steps, false);
	config_nand_page_write(nandc);

	for (i = 0; i < ecc->steps; i++) {
		int data_size, oob_size;

		if (i == (ecc->steps - 1)) {
			data_size = ecc->size - ((ecc->steps - 1) << 2);
			oob_size = (ecc->steps << 2) + host->ecc_bytes_hw +
				   host->spare_bytes;
		} else {
			data_size = host->cw_data;
			oob_size = ecc->bytes;
		}


		write_data_dma(nandc, FLASH_BUF_ACC, data_buf, data_size,
			       i == (ecc->steps - 1) ? NAND_BAM_NO_EOT : 0);

		/*
		 * when ECC is enabled, we don't really need to write anything
		 * to oob for the first n - 1 codewords since these oob regions
		 * just contain ECC bytes that's written by the controller
		 * itself. For the last codeword, we skip the bbm positions and
		 * write to the free oob area.
		 */
		if (i == (ecc->steps - 1)) {
			oob_buf += host->bbm_size;

			write_data_dma(nandc, FLASH_BUF_ACC + data_size,
				       oob_buf, oob_size, 0);
		}

		config_nand_cw_write(nandc);

		data_buf += data_size;
		oob_buf += oob_size;
	}

	ret = submit_descs(nandc);
	if (ret)
		dev_err(nandc->dev, "failure to write page\n");

	free_descs(nandc);

	if (!ret)
		ret = nand_prog_page_end_op(chip);

	return ret;
}

/* implements ecc->write_page_raw() */
static int qcom_nandc_write_page_raw(struct mtd_info *mtd,
				     struct nand_chip *chip, const uint8_t *buf,
				     int oob_required, int page)
{
	struct qcom_nand_host *host = to_qcom_nand_host(chip);
	struct qcom_nand_controller *nandc = get_qcom_nand_controller(chip);
	struct nand_ecc_ctrl *ecc = &chip->ecc;
	u8 *data_buf, *oob_buf;
	int i, ret;

	nand_prog_page_begin_op(chip, page, 0, NULL, 0);
	clear_read_regs(nandc);
	clear_bam_transaction(nandc);

	data_buf = (u8 *)buf;
	oob_buf = chip->oob_poi;

	host->use_ecc = false;
	update_rw_regs(host, ecc->steps, false);
	config_nand_page_write(nandc);

	for (i = 0; i < ecc->steps; i++) {
		int data_size1, data_size2, oob_size1, oob_size2;
		int reg_off = FLASH_BUF_ACC;

		data_size1 = mtd->writesize - host->cw_size * (ecc->steps - 1);
		oob_size1 = host->bbm_size;

		if (i == (ecc->steps - 1)) {
			data_size2 = ecc->size - data_size1 -
				     ((ecc->steps - 1) << 2);
			oob_size2 = (ecc->steps << 2) + host->ecc_bytes_hw +
				    host->spare_bytes;
		} else {
			data_size2 = host->cw_data - data_size1;
			oob_size2 = host->ecc_bytes_hw + host->spare_bytes;
		}

		write_data_dma(nandc, reg_off, data_buf, data_size1,
			       NAND_BAM_NO_EOT);
		reg_off += data_size1;
		data_buf += data_size1;

		write_data_dma(nandc, reg_off, oob_buf, oob_size1,
			       NAND_BAM_NO_EOT);
		reg_off += oob_size1;
		oob_buf += oob_size1;

		write_data_dma(nandc, reg_off, data_buf, data_size2,
			       NAND_BAM_NO_EOT);
		reg_off += data_size2;
		data_buf += data_size2;

		write_data_dma(nandc, reg_off, oob_buf, oob_size2, 0);
		oob_buf += oob_size2;

		config_nand_cw_write(nandc);
	}

	ret = submit_descs(nandc);
	if (ret)
		dev_err(nandc->dev, "failure to write raw page\n");

	free_descs(nandc);

	if (!ret)
		ret = nand_prog_page_end_op(chip);

	return ret;
}

/*
 * implements ecc->write_oob()
 *
 * the NAND controller cannot write only data or only oob within a codeword,
 * since ecc is calculated for the combined codeword. we first copy the
 * entire contents for the last codeword(data + oob), replace the old oob
 * with the new one in chip->oob_poi, and then write the entire codeword.
 * this read-copy-write operation results in a slight performance loss.
 */
static int qcom_nandc_write_oob(struct mtd_info *mtd, struct nand_chip *chip,
				int page)
{
	struct qcom_nand_host *host = to_qcom_nand_host(chip);
	struct qcom_nand_controller *nandc = get_qcom_nand_controller(chip);
	struct nand_ecc_ctrl *ecc = &chip->ecc;
	u8 *oob = chip->oob_poi;
	int data_size, oob_size;
	int ret;

	host->use_ecc = true;

	clear_bam_transaction(nandc);
	ret = copy_last_cw(host, page);
	if (ret)
		return ret;

	clear_read_regs(nandc);
	clear_bam_transaction(nandc);

	/* calculate the data and oob size for the last codeword/step */
	data_size = ecc->size - ((ecc->steps - 1) << 2);
	oob_size = mtd->oobavail;

	/* override new oob content to last codeword */
	mtd_ooblayout_get_databytes(mtd, nandc->data_buffer + data_size, oob,
				    0, mtd->oobavail);

	set_address(host, host->cw_size * (ecc->steps - 1), page);
	update_rw_regs(host, 1, false);

	config_nand_page_write(nandc);
	write_data_dma(nandc, FLASH_BUF_ACC,
		       nandc->data_buffer, data_size + oob_size, 0);
	config_nand_cw_write(nandc);

	ret = submit_descs(nandc);

	free_descs(nandc);

	if (ret) {
		dev_err(nandc->dev, "failure to write oob\n");
		return -EIO;
	}

	return nand_prog_page_end_op(chip);
}

static int qcom_nandc_block_bad(struct mtd_info *mtd, loff_t ofs)
{
	struct nand_chip *chip = mtd_to_nand(mtd);
	struct qcom_nand_host *host = to_qcom_nand_host(chip);
	struct qcom_nand_controller *nandc = get_qcom_nand_controller(chip);
	struct nand_ecc_ctrl *ecc = &chip->ecc;
	int page, ret, bbpos, bad = 0;
	u32 flash_status;

	page = (int)(ofs >> chip->page_shift) & chip->pagemask;

	/*
	 * configure registers for a raw sub page read, the address is set to
	 * the beginning of the last codeword, we don't care about reading ecc
	 * portion of oob. we just want the first few bytes from this codeword
	 * that contains the BBM
	 */
	host->use_ecc = false;

	clear_bam_transaction(nandc);
	ret = copy_last_cw(host, page);
	if (ret)
		goto err;

	flash_status = le32_to_cpu(nandc->reg_read_buf[0]);

	if (flash_status & (FS_OP_ERR | FS_MPU_ERR)) {
		dev_warn(nandc->dev, "error when trying to read BBM\n");
		goto err;
	}

	bbpos = mtd->writesize - host->cw_size * (ecc->steps - 1);

	bad = nandc->data_buffer[bbpos] != 0xff;

	if (chip->options & NAND_BUSWIDTH_16)
		bad = bad || (nandc->data_buffer[bbpos + 1] != 0xff);
err:
	return bad;
}

static int qcom_nandc_block_markbad(struct mtd_info *mtd, loff_t ofs)
{
	struct nand_chip *chip = mtd_to_nand(mtd);
	struct qcom_nand_host *host = to_qcom_nand_host(chip);
	struct qcom_nand_controller *nandc = get_qcom_nand_controller(chip);
	struct nand_ecc_ctrl *ecc = &chip->ecc;
	int page, ret;

	clear_read_regs(nandc);
	clear_bam_transaction(nandc);

	/*
	 * to mark the BBM as bad, we flash the entire last codeword with 0s.
	 * we don't care about the rest of the content in the codeword since
	 * we aren't going to use this block again
	 */
	memset(nandc->data_buffer, 0x00, host->cw_size);

	page = (int)(ofs >> chip->page_shift) & chip->pagemask;

	/* prepare write */
	host->use_ecc = false;
	set_address(host, host->cw_size * (ecc->steps - 1), page);
	update_rw_regs(host, 1, false);

	config_nand_page_write(nandc);
	write_data_dma(nandc, FLASH_BUF_ACC,
		       nandc->data_buffer, host->cw_size, 0);
	config_nand_cw_write(nandc);

	ret = submit_descs(nandc);

	free_descs(nandc);

	if (ret) {
		dev_err(nandc->dev, "failure to update BBM\n");
		return -EIO;
	}

	return nand_prog_page_end_op(chip);
}

/*
 * the three functions below implement chip->read_byte(), chip->read_buf()
 * and chip->write_buf() respectively. these aren't used for
 * reading/writing page data, they are used for smaller data like reading
 * id, status etc
 */
static uint8_t qcom_nandc_read_byte(struct mtd_info *mtd)
{
	struct nand_chip *chip = mtd_to_nand(mtd);
	struct qcom_nand_host *host = to_qcom_nand_host(chip);
	struct qcom_nand_controller *nandc = get_qcom_nand_controller(chip);
	u8 *buf = nandc->data_buffer;
	u8 ret = 0x0;

	if (host->last_command == NAND_CMD_STATUS) {
		ret = host->status;

		host->status = NAND_STATUS_READY | NAND_STATUS_WP;

		return ret;
	}

	if (nandc->buf_start < nandc->buf_count)
		ret = buf[nandc->buf_start++];

	return ret;
}

static void qcom_nandc_read_buf(struct mtd_info *mtd, uint8_t *buf, int len)
{
	struct nand_chip *chip = mtd_to_nand(mtd);
	struct qcom_nand_controller *nandc = get_qcom_nand_controller(chip);
	int real_len = min_t(size_t, len, nandc->buf_count - nandc->buf_start);

	memcpy(buf, nandc->data_buffer + nandc->buf_start, real_len);
	nandc->buf_start += real_len;
}

static void qcom_nandc_write_buf(struct mtd_info *mtd, const uint8_t *buf,
				 int len)
{
	struct nand_chip *chip = mtd_to_nand(mtd);
	struct qcom_nand_controller *nandc = get_qcom_nand_controller(chip);
	int real_len = min_t(size_t, len, nandc->buf_count - nandc->buf_start);

	memcpy(nandc->data_buffer + nandc->buf_start, buf, real_len);

	nandc->buf_start += real_len;
}

/* we support only one external chip for now */
static void qcom_nandc_select_chip(struct mtd_info *mtd, int chipnr)
{
	struct nand_chip *chip = mtd_to_nand(mtd);
	struct qcom_nand_controller *nandc = get_qcom_nand_controller(chip);

	if (chipnr <= 0)
		return;

	dev_warn(nandc->dev, "invalid chip select\n");
}

/*
 * NAND controller page layout info
 *
 * Layout with ECC enabled:
 *
 * |----------------------|  |---------------------------------|
 * |           xx.......yy|  |             *********xx.......yy|
 * |    DATA   xx..ECC..yy|  |    DATA     **SPARE**xx..ECC..yy|
 * |   (516)   xx.......yy|  |  (516-n*4)  **(n*4)**xx.......yy|
 * |           xx.......yy|  |             *********xx.......yy|
 * |----------------------|  |---------------------------------|
 *     codeword 1,2..n-1                  codeword n
 *  <---(528/532 Bytes)-->    <-------(528/532 Bytes)--------->
 *
 * n = Number of codewords in the page
 * . = ECC bytes
 * * = Spare/free bytes
 * x = Unused byte(s)
 * y = Reserved byte(s)
 *
 * 2K page: n = 4, spare = 16 bytes
 * 4K page: n = 8, spare = 32 bytes
 * 8K page: n = 16, spare = 64 bytes
 *
 * the qcom nand controller operates at a sub page/codeword level. each
 * codeword is 528 and 532 bytes for 4 bit and 8 bit ECC modes respectively.
 * the number of ECC bytes vary based on the ECC strength and the bus width.
 *
 * the first n - 1 codewords contains 516 bytes of user data, the remaining
 * 12/16 bytes consist of ECC and reserved data. The nth codeword contains
 * both user data and spare(oobavail) bytes that sum up to 516 bytes.
 *
 * When we access a page with ECC enabled, the reserved bytes(s) are not
 * accessible at all. When reading, we fill up these unreadable positions
 * with 0xffs. When writing, the controller skips writing the inaccessible
 * bytes.
 *
 * Layout with ECC disabled:
 *
 * |------------------------------|  |---------------------------------------|
 * |         yy          xx.......|  |         bb          *********xx.......|
 * |  DATA1  yy  DATA2   xx..ECC..|  |  DATA1  bb  DATA2   **SPARE**xx..ECC..|
 * | (size1) yy (size2)  xx.......|  | (size1) bb (size2)  **(n*4)**xx.......|
 * |         yy          xx.......|  |         bb          *********xx.......|
 * |------------------------------|  |---------------------------------------|
 *         codeword 1,2..n-1                        codeword n
 *  <-------(528/532 Bytes)------>    <-----------(528/532 Bytes)----------->
 *
 * n = Number of codewords in the page
 * . = ECC bytes
 * * = Spare/free bytes
 * x = Unused byte(s)
 * y = Dummy Bad Bock byte(s)
 * b = Real Bad Block byte(s)
 * size1/size2 = function of codeword size and 'n'
 *
 * when the ECC block is disabled, one reserved byte (or two for 16 bit bus
 * width) is now accessible. For the first n - 1 codewords, these are dummy Bad
 * Block Markers. In the last codeword, this position contains the real BBM
 *
 * In order to have a consistent layout between RAW and ECC modes, we assume
 * the following OOB layout arrangement:
 *
 * |-----------|  |--------------------|
 * |yyxx.......|  |bb*********xx.......|
 * |yyxx..ECC..|  |bb*FREEOOB*xx..ECC..|
 * |yyxx.......|  |bb*********xx.......|
 * |yyxx.......|  |bb*********xx.......|
 * |-----------|  |--------------------|
 *  first n - 1       nth OOB region
 *  OOB regions
 *
 * n = Number of codewords in the page
 * . = ECC bytes
 * * = FREE OOB bytes
 * y = Dummy bad block byte(s) (inaccessible when ECC enabled)
 * x = Unused byte(s)
 * b = Real bad block byte(s) (inaccessible when ECC enabled)
 *
 * This layout is read as is when ECC is disabled. When ECC is enabled, the
 * inaccessible Bad Block byte(s) are ignored when we write to a page/oob,
 * and assumed as 0xffs when we read a page/oob. The ECC, unused and
 * dummy/real bad block bytes are grouped as ecc bytes (i.e, ecc->bytes is
 * the sum of the three).
 */
static int qcom_nand_ooblayout_ecc(struct mtd_info *mtd, int section,
				   struct mtd_oob_region *oobregion)
{
	struct nand_chip *chip = mtd_to_nand(mtd);
	struct qcom_nand_host *host = to_qcom_nand_host(chip);
	struct nand_ecc_ctrl *ecc = &chip->ecc;

	if (section > 1)
		return -ERANGE;

	if (!section) {
		oobregion->length = (ecc->bytes * (ecc->steps - 1)) +
				    host->bbm_size;
		oobregion->offset = 0;
	} else {
		oobregion->length = host->ecc_bytes_hw + host->spare_bytes;
		oobregion->offset = mtd->oobsize - oobregion->length;
	}

	return 0;
}

static int qcom_nand_ooblayout_free(struct mtd_info *mtd, int section,
				     struct mtd_oob_region *oobregion)
{
	struct nand_chip *chip = mtd_to_nand(mtd);
	struct qcom_nand_host *host = to_qcom_nand_host(chip);
	struct nand_ecc_ctrl *ecc = &chip->ecc;

	if (section)
		return -ERANGE;

	oobregion->length = ecc->steps * 4;
	oobregion->offset = ((ecc->steps - 1) * ecc->bytes) + host->bbm_size;

	return 0;
}

static const struct mtd_ooblayout_ops qcom_nand_ooblayout_ops = {
	.ecc = qcom_nand_ooblayout_ecc,
	.free = qcom_nand_ooblayout_free,
};

static int qcom_nand_host_setup(struct qcom_nand_host *host)
{
	struct nand_chip *chip = &host->chip;
	struct mtd_info *mtd = nand_to_mtd(chip);
	struct nand_ecc_ctrl *ecc = &chip->ecc;
	struct qcom_nand_controller *nandc = get_qcom_nand_controller(chip);
	int cwperpage, bad_block_byte;
	bool wide_bus;
	int ecc_mode = 1;

	/*
	 * the controller requires each step consists of 512 bytes of data.
	 * bail out if DT has populated a wrong step size.
	 */
	if (ecc->size != NANDC_STEP_SIZE) {
		dev_err(nandc->dev, "invalid ecc size\n");
		return -EINVAL;
	}

	wide_bus = chip->options & NAND_BUSWIDTH_16 ? true : false;

	if (ecc->strength >= 8) {
		/* 8 bit ECC defaults to BCH ECC on all platforms */
		host->bch_enabled = true;
		ecc_mode = 1;

		if (wide_bus) {
			host->ecc_bytes_hw = 14;
			host->spare_bytes = 0;
			host->bbm_size = 2;
		} else {
			host->ecc_bytes_hw = 13;
			host->spare_bytes = 2;
			host->bbm_size = 1;
		}
	} else {
		/*
		 * if the controller supports BCH for 4 bit ECC, the controller
		 * uses lesser bytes for ECC. If RS is used, the ECC bytes is
		 * always 10 bytes
		 */
		if (nandc->props->ecc_modes & ECC_BCH_4BIT) {
			/* BCH */
			host->bch_enabled = true;
			ecc_mode = 0;

			if (wide_bus) {
				host->ecc_bytes_hw = 8;
				host->spare_bytes = 2;
				host->bbm_size = 2;
			} else {
				host->ecc_bytes_hw = 7;
				host->spare_bytes = 4;
				host->bbm_size = 1;
			}
		} else {
			/* RS */
			host->ecc_bytes_hw = 10;

			if (wide_bus) {
				host->spare_bytes = 0;
				host->bbm_size = 2;
			} else {
				host->spare_bytes = 1;
				host->bbm_size = 1;
			}
		}
	}

	/*
	 * we consider ecc->bytes as the sum of all the non-data content in a
	 * step. It gives us a clean representation of the oob area (even if
	 * all the bytes aren't used for ECC).It is always 16 bytes for 8 bit
	 * ECC and 12 bytes for 4 bit ECC
	 */
	ecc->bytes = host->ecc_bytes_hw + host->spare_bytes + host->bbm_size;

	ecc->read_page		= qcom_nandc_read_page;
	ecc->read_page_raw	= qcom_nandc_read_page_raw;
	ecc->read_oob		= qcom_nandc_read_oob;
	ecc->write_page		= qcom_nandc_write_page;
	ecc->write_page_raw	= qcom_nandc_write_page_raw;
	ecc->write_oob		= qcom_nandc_write_oob;

	ecc->mode = NAND_ECC_HW;

	mtd_set_ooblayout(mtd, &qcom_nand_ooblayout_ops);

	cwperpage = mtd->writesize / ecc->size;
	nandc->max_cwperpage = max_t(unsigned int, nandc->max_cwperpage,
				     cwperpage);

	/*
	 * DATA_UD_BYTES varies based on whether the read/write command protects
	 * spare data with ECC too. We protect spare data by default, so we set
	 * it to main + spare data, which are 512 and 4 bytes respectively.
	 */
	host->cw_data = 516;

	/*
	 * total bytes in a step, either 528 bytes for 4 bit ECC, or 532 bytes
	 * for 8 bit ECC
	 */
	host->cw_size = host->cw_data + ecc->bytes;

	if (ecc->bytes * (mtd->writesize / ecc->size) > mtd->oobsize) {
		dev_err(nandc->dev, "ecc data doesn't fit in OOB area\n");
		return -EINVAL;
	}

	bad_block_byte = mtd->writesize - host->cw_size * (cwperpage - 1) + 1;

	host->cfg0 = (cwperpage - 1) << CW_PER_PAGE
				| host->cw_data << UD_SIZE_BYTES
				| 0 << DISABLE_STATUS_AFTER_WRITE
				| 5 << NUM_ADDR_CYCLES
				| host->ecc_bytes_hw << ECC_PARITY_SIZE_BYTES_RS
				| 0 << STATUS_BFR_READ
				| 1 << SET_RD_MODE_AFTER_STATUS
				| host->spare_bytes << SPARE_SIZE_BYTES;

	host->cfg1 = 7 << NAND_RECOVERY_CYCLES
				| 0 <<  CS_ACTIVE_BSY
				| bad_block_byte << BAD_BLOCK_BYTE_NUM
				| 0 << BAD_BLOCK_IN_SPARE_AREA
				| 2 << WR_RD_BSY_GAP
				| wide_bus << WIDE_FLASH
				| host->bch_enabled << ENABLE_BCH_ECC;

	host->cfg0_raw = (cwperpage - 1) << CW_PER_PAGE
				| host->cw_size << UD_SIZE_BYTES
				| 5 << NUM_ADDR_CYCLES
				| 0 << SPARE_SIZE_BYTES;

	host->cfg1_raw = 7 << NAND_RECOVERY_CYCLES
				| 0 << CS_ACTIVE_BSY
				| 17 << BAD_BLOCK_BYTE_NUM
				| 1 << BAD_BLOCK_IN_SPARE_AREA
				| 2 << WR_RD_BSY_GAP
				| wide_bus << WIDE_FLASH
				| 1 << DEV0_CFG1_ECC_DISABLE;

	host->ecc_bch_cfg = !host->bch_enabled << ECC_CFG_ECC_DISABLE
				| 0 << ECC_SW_RESET
				| host->cw_data << ECC_NUM_DATA_BYTES
				| 1 << ECC_FORCE_CLK_OPEN
				| ecc_mode << ECC_MODE
				| host->ecc_bytes_hw << ECC_PARITY_SIZE_BYTES_BCH;

	host->ecc_buf_cfg = 0x203 << NUM_STEPS;

	host->clrflashstatus = FS_READY_BSY_N;
	host->clrreadstatus = 0xc0;
	nandc->regs->erased_cw_detect_cfg_clr =
		cpu_to_le32(CLR_ERASED_PAGE_DET);
	nandc->regs->erased_cw_detect_cfg_set =
		cpu_to_le32(SET_ERASED_PAGE_DET);

	dev_dbg(nandc->dev,
		"cfg0 %x cfg1 %x ecc_buf_cfg %x ecc_bch cfg %x cw_size %d cw_data %d strength %d parity_bytes %d steps %d\n",
		host->cfg0, host->cfg1, host->ecc_buf_cfg, host->ecc_bch_cfg,
		host->cw_size, host->cw_data, ecc->strength, ecc->bytes,
		cwperpage);

	return 0;
}

static int qcom_nandc_alloc(struct qcom_nand_controller *nandc)
{
	int ret;

	ret = dma_set_coherent_mask(nandc->dev, DMA_BIT_MASK(32));
	if (ret) {
		dev_err(nandc->dev, "failed to set DMA mask\n");
		return ret;
	}

	/*
	 * we use the internal buffer for reading ONFI params, reading small
	 * data like ID and status, and preforming read-copy-write operations
	 * when writing to a codeword partially. 532 is the maximum possible
	 * size of a codeword for our nand controller
	 */
	nandc->buf_size = 532;

	nandc->data_buffer = devm_kzalloc(nandc->dev, nandc->buf_size,
					GFP_KERNEL);
	if (!nandc->data_buffer)
		return -ENOMEM;

	nandc->regs = devm_kzalloc(nandc->dev, sizeof(*nandc->regs),
					GFP_KERNEL);
	if (!nandc->regs)
		return -ENOMEM;

	nandc->reg_read_buf = devm_kzalloc(nandc->dev,
				MAX_REG_RD * sizeof(*nandc->reg_read_buf),
				GFP_KERNEL);
	if (!nandc->reg_read_buf)
		return -ENOMEM;

	if (nandc->props->is_bam) {
		nandc->reg_read_dma =
			dma_map_single(nandc->dev, nandc->reg_read_buf,
				       MAX_REG_RD *
				       sizeof(*nandc->reg_read_buf),
				       DMA_FROM_DEVICE);
		if (dma_mapping_error(nandc->dev, nandc->reg_read_dma)) {
			dev_err(nandc->dev, "failed to DMA MAP reg buffer\n");
			return -EIO;
		}

		nandc->tx_chan = dma_request_slave_channel(nandc->dev, "tx");
		if (!nandc->tx_chan) {
			dev_err(nandc->dev, "failed to request tx channel\n");
			return -ENODEV;
		}

		nandc->rx_chan = dma_request_slave_channel(nandc->dev, "rx");
		if (!nandc->rx_chan) {
			dev_err(nandc->dev, "failed to request rx channel\n");
			return -ENODEV;
		}

		nandc->cmd_chan = dma_request_slave_channel(nandc->dev, "cmd");
		if (!nandc->cmd_chan) {
			dev_err(nandc->dev, "failed to request cmd channel\n");
			return -ENODEV;
		}

		/*
		 * Initially allocate BAM transaction to read ONFI param page.
		 * After detecting all the devices, this BAM transaction will
		 * be freed and the next BAM tranasction will be allocated with
		 * maximum codeword size
		 */
		nandc->max_cwperpage = 1;
		nandc->bam_txn = alloc_bam_transaction(nandc);
		if (!nandc->bam_txn) {
			dev_err(nandc->dev,
				"failed to allocate bam transaction\n");
			return -ENOMEM;
		}
	} else {
		nandc->chan = dma_request_slave_channel(nandc->dev, "rxtx");
		if (!nandc->chan) {
			dev_err(nandc->dev,
				"failed to request slave channel\n");
			return -ENODEV;
		}
	}

	INIT_LIST_HEAD(&nandc->desc_list);
	INIT_LIST_HEAD(&nandc->host_list);

	nand_hw_control_init(&nandc->controller);

	return 0;
}

static void qcom_nandc_unalloc(struct qcom_nand_controller *nandc)
{
	if (nandc->props->is_bam) {
		if (!dma_mapping_error(nandc->dev, nandc->reg_read_dma))
			dma_unmap_single(nandc->dev, nandc->reg_read_dma,
					 MAX_REG_RD *
					 sizeof(*nandc->reg_read_buf),
					 DMA_FROM_DEVICE);

		if (nandc->tx_chan)
			dma_release_channel(nandc->tx_chan);

		if (nandc->rx_chan)
			dma_release_channel(nandc->rx_chan);

		if (nandc->cmd_chan)
			dma_release_channel(nandc->cmd_chan);
	} else {
		if (nandc->chan)
			dma_release_channel(nandc->chan);
	}
}

/* one time setup of a few nand controller registers */
static int qcom_nandc_setup(struct qcom_nand_controller *nandc)
{
	u32 nand_ctrl;

	/* kill onenand */
	nandc_write(nandc, SFLASHC_BURST_CFG, 0);
	nandc_write(nandc, dev_cmd_reg_addr(nandc, NAND_DEV_CMD_VLD),
		    NAND_DEV_CMD_VLD_VAL);

	/* enable ADM or BAM DMA */
	if (nandc->props->is_bam) {
		nand_ctrl = nandc_read(nandc, NAND_CTRL);
		nandc_write(nandc, NAND_CTRL, nand_ctrl | BAM_MODE_EN);
	} else {
		nandc_write(nandc, NAND_FLASH_CHIP_SELECT, DM_EN);
	}

	/* save the original values of these registers */
	nandc->cmd1 = nandc_read(nandc, dev_cmd_reg_addr(nandc, NAND_DEV_CMD1));
	nandc->vld = NAND_DEV_CMD_VLD_VAL;

	return 0;
}

static int qcom_nand_host_init(struct qcom_nand_controller *nandc,
			       struct qcom_nand_host *host,
			       struct device_node *dn)
{
	struct nand_chip *chip = &host->chip;
	struct mtd_info *mtd = nand_to_mtd(chip);
	struct device *dev = nandc->dev;
	int ret;

	ret = of_property_read_u32(dn, "reg", &host->cs);
	if (ret) {
		dev_err(dev, "can't get chip-select\n");
		return -ENXIO;
	}

	nand_set_flash_node(chip, dn);
	mtd->name = devm_kasprintf(dev, GFP_KERNEL, "qcom_nand.%d", host->cs);
	if (!mtd->name)
		return -ENOMEM;

	mtd->owner = THIS_MODULE;
	mtd->dev.parent = dev;

	chip->cmdfunc		= qcom_nandc_command;
	chip->select_chip	= qcom_nandc_select_chip;
	chip->read_byte		= qcom_nandc_read_byte;
	chip->read_buf		= qcom_nandc_read_buf;
	chip->write_buf		= qcom_nandc_write_buf;
	chip->onfi_set_features	= nand_onfi_get_set_features_notsupp;
	chip->onfi_get_features	= nand_onfi_get_set_features_notsupp;

	/*
	 * the bad block marker is readable only when we read the last codeword
	 * of a page with ECC disabled. currently, the nand_base and nand_bbt
	 * helpers don't allow us to read BB from a nand chip with ECC
	 * disabled (MTD_OPS_PLACE_OOB is set by default). use the block_bad
	 * and block_markbad helpers until we permanently switch to using
	 * MTD_OPS_RAW for all drivers (with the help of badblockbits)
	 */
	chip->block_bad		= qcom_nandc_block_bad;
	chip->block_markbad	= qcom_nandc_block_markbad;

	chip->controller = &nandc->controller;
	chip->options |= NAND_NO_SUBPAGE_WRITE | NAND_USE_BOUNCE_BUFFER |
			 NAND_SKIP_BBTSCAN;

	/* set up initial status value */
	host->status = NAND_STATUS_READY | NAND_STATUS_WP;

	ret = nand_scan_ident(mtd, 1, NULL);
	if (ret)
		return ret;

	ret = qcom_nand_host_setup(host);

	return ret;
}

static int qcom_nand_mtd_register(struct qcom_nand_controller *nandc,
				  struct qcom_nand_host *host,
				  struct device_node *dn)
{
	struct nand_chip *chip = &host->chip;
	struct mtd_info *mtd = nand_to_mtd(chip);
	int ret;

	ret = nand_scan_tail(mtd);
	if (ret)
		return ret;

	ret = mtd_device_register(mtd, NULL, 0);
	if (ret)
		nand_cleanup(mtd_to_nand(mtd));

	return ret;
}

static int qcom_probe_nand_devices(struct qcom_nand_controller *nandc)
{
	struct device *dev = nandc->dev;
	struct device_node *dn = dev->of_node, *child;
	struct qcom_nand_host *host, *tmp;
	int ret;

	for_each_available_child_of_node(dn, child) {
		host = devm_kzalloc(dev, sizeof(*host), GFP_KERNEL);
		if (!host) {
			of_node_put(child);
			return -ENOMEM;
		}

		ret = qcom_nand_host_init(nandc, host, child);
		if (ret) {
			devm_kfree(dev, host);
			continue;
		}

		list_add_tail(&host->node, &nandc->host_list);
	}

	if (list_empty(&nandc->host_list))
		return -ENODEV;

	if (nandc->props->is_bam) {
		free_bam_transaction(nandc);
		nandc->bam_txn = alloc_bam_transaction(nandc);
		if (!nandc->bam_txn) {
			dev_err(nandc->dev,
				"failed to allocate bam transaction\n");
			return -ENOMEM;
		}
	}

	list_for_each_entry_safe(host, tmp, &nandc->host_list, node) {
		ret = qcom_nand_mtd_register(nandc, host, child);
		if (ret) {
			list_del(&host->node);
			devm_kfree(dev, host);
		}
	}

	if (list_empty(&nandc->host_list))
		return -ENODEV;

	return 0;
}

/* parse custom DT properties here */
static int qcom_nandc_parse_dt(struct platform_device *pdev)
{
	struct qcom_nand_controller *nandc = platform_get_drvdata(pdev);
	struct device_node *np = nandc->dev->of_node;
	int ret;

	if (!nandc->props->is_bam) {
		ret = of_property_read_u32(np, "qcom,cmd-crci",
					   &nandc->cmd_crci);
		if (ret) {
			dev_err(nandc->dev, "command CRCI unspecified\n");
			return ret;
		}

		ret = of_property_read_u32(np, "qcom,data-crci",
					   &nandc->data_crci);
		if (ret) {
			dev_err(nandc->dev, "data CRCI unspecified\n");
			return ret;
		}
	}

	return 0;
}

static int qcom_nandc_probe(struct platform_device *pdev)
{
	struct qcom_nand_controller *nandc;
	const void *dev_data;
	struct device *dev = &pdev->dev;
	struct resource *res;
	int ret;

	nandc = devm_kzalloc(&pdev->dev, sizeof(*nandc), GFP_KERNEL);
	if (!nandc)
		return -ENOMEM;

	platform_set_drvdata(pdev, nandc);
	nandc->dev = dev;

	dev_data = of_device_get_match_data(dev);
	if (!dev_data) {
		dev_err(&pdev->dev, "failed to get device data\n");
		return -ENODEV;
	}

	nandc->props = dev_data;

	res = platform_get_resource(pdev, IORESOURCE_MEM, 0);
	nandc->base = devm_ioremap_resource(dev, res);
	if (IS_ERR(nandc->base))
		return PTR_ERR(nandc->base);

	nandc->base_phys = res->start;
	nandc->base_dma = phys_to_dma(dev, (phys_addr_t)res->start);

	nandc->core_clk = devm_clk_get(dev, "core");
	if (IS_ERR(nandc->core_clk))
		return PTR_ERR(nandc->core_clk);

	nandc->aon_clk = devm_clk_get(dev, "aon");
	if (IS_ERR(nandc->aon_clk))
		return PTR_ERR(nandc->aon_clk);

	ret = qcom_nandc_parse_dt(pdev);
	if (ret)
		return ret;

	ret = qcom_nandc_alloc(nandc);
	if (ret)
		goto err_core_clk;

	ret = clk_prepare_enable(nandc->core_clk);
	if (ret)
		goto err_core_clk;

	ret = clk_prepare_enable(nandc->aon_clk);
	if (ret)
		goto err_aon_clk;

	ret = qcom_nandc_setup(nandc);
	if (ret)
		goto err_setup;

	ret = qcom_probe_nand_devices(nandc);
	if (ret)
		goto err_setup;

	return 0;

err_setup:
	clk_disable_unprepare(nandc->aon_clk);
err_aon_clk:
	clk_disable_unprepare(nandc->core_clk);
err_core_clk:
	qcom_nandc_unalloc(nandc);

	return ret;
}

static int qcom_nandc_remove(struct platform_device *pdev)
{
	struct qcom_nand_controller *nandc = platform_get_drvdata(pdev);
	struct qcom_nand_host *host;

	list_for_each_entry(host, &nandc->host_list, node)
		nand_release(nand_to_mtd(&host->chip));

	qcom_nandc_unalloc(nandc);

	clk_disable_unprepare(nandc->aon_clk);
	clk_disable_unprepare(nandc->core_clk);

	return 0;
}

static const struct qcom_nandc_props ipq806x_nandc_props = {
	.ecc_modes = (ECC_RS_4BIT | ECC_BCH_8BIT),
	.is_bam = false,
	.dev_cmd_reg_start = 0x0,
};

static const struct qcom_nandc_props ipq4019_nandc_props = {
	.ecc_modes = (ECC_BCH_4BIT | ECC_BCH_8BIT),
	.is_bam = true,
	.dev_cmd_reg_start = 0x0,
};

static const struct qcom_nandc_props ipq8074_nandc_props = {
	.ecc_modes = (ECC_BCH_4BIT | ECC_BCH_8BIT),
	.is_bam = true,
	.dev_cmd_reg_start = 0x7000,
};

/*
 * data will hold a struct pointer containing more differences once we support
 * more controller variants
 */
static const struct of_device_id qcom_nandc_of_match[] = {
	{
		.compatible = "qcom,ipq806x-nand",
		.data = &ipq806x_nandc_props,
	},
	{
		.compatible = "qcom,ipq4019-nand",
		.data = &ipq4019_nandc_props,
	},
	{
		.compatible = "qcom,ipq8074-nand",
		.data = &ipq8074_nandc_props,
	},
	{}
};
MODULE_DEVICE_TABLE(of, qcom_nandc_of_match);

static struct platform_driver qcom_nandc_driver = {
	.driver = {
		.name = "qcom-nandc",
		.of_match_table = qcom_nandc_of_match,
	},
	.probe   = qcom_nandc_probe,
	.remove  = qcom_nandc_remove,
};
module_platform_driver(qcom_nandc_driver);

MODULE_AUTHOR("Archit Taneja <architt@codeaurora.org>");
MODULE_DESCRIPTION("Qualcomm NAND Controller driver");
MODULE_LICENSE("GPL v2");<|MERGE_RESOLUTION|>--- conflicted
+++ resolved
@@ -992,17 +992,10 @@
 	if (nandc->props->is_bam)
 		return prep_bam_dma_desc_cmd(nandc, false, first, vaddr,
 					     num_regs, flags);
-<<<<<<< HEAD
 
 	if (first == NAND_FLASH_CMD)
 		flow_control = true;
 
-=======
-
-	if (first == NAND_FLASH_CMD)
-		flow_control = true;
-
->>>>>>> 5fa4ec9c
 	return prep_adm_dma_desc(nandc, false, first, vaddr,
 				 num_regs * sizeof(u32), flow_control);
 }
